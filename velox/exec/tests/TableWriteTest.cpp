/*
 * Copyright (c) Facebook, Inc. and its affiliates.
 *
 * Licensed under the Apache License, Version 2.0 (the "License");
 * you may not use this file except in compliance with the License.
 * You may obtain a copy of the License at
 *
 *     http://www.apache.org/licenses/LICENSE-2.0
 *
 * Unless required by applicable law or agreed to in writing, software
 * distributed under the License is distributed on an "AS IS" BASIS,
 * WITHOUT WARRANTIES OR CONDITIONS OF ANY KIND, either express or implied.
 * See the License for the specific language governing permissions and
 * limitations under the License.
 */
#include "folly/dynamic.h"
#include "velox/common/base/Fs.h"
#include "velox/common/base/tests/GTestUtils.h"
#include "velox/common/hyperloglog/SparseHll.h"
#include "velox/common/testutil/TestValue.h"
#include "velox/connectors/hive/HiveConfig.h"
#include "velox/connectors/hive/HivePartitionFunction.h"
#include "velox/dwio/common/WriterFactory.h"
#include "velox/exec/TableWriter.h"
#include "velox/exec/tests/utils/AssertQueryBuilder.h"
#include "velox/exec/tests/utils/HiveConnectorTestBase.h"
#include "velox/exec/tests/utils/PlanBuilder.h"
#include "velox/exec/tests/utils/TempDirectoryPath.h"
#include "velox/functions/prestosql/aggregates/RegisterAggregateFunctions.h"
#include "velox/vector/fuzzer/VectorFuzzer.h"

#include <re2/re2.h>

using namespace facebook::velox;
using namespace facebook::velox::core;
using namespace facebook::velox::common;
using namespace facebook::velox::exec;
using namespace facebook::velox::exec::test;
using namespace facebook::velox::connector;
using namespace facebook::velox::connector::hive;
using namespace facebook::velox::dwio::common;
using namespace facebook::velox::common::testutil;
using namespace facebook::velox::common::hll;

enum class TestMode {
  kUnpartitioned,
  kPartitioned,
  kBucketed,
};

std::string testModeString(TestMode mode) {
  switch (mode) {
    case TestMode::kUnpartitioned:
      return "UNPARTITIONED";
    case TestMode::kPartitioned:
      return "PARTITIONED";
    case TestMode::kBucketed:
      return "BUCKETED";
  }
}

static std::shared_ptr<core::AggregationNode> generateAggregationNode(
    const std::string& name,
    const std::vector<core::FieldAccessTypedExprPtr>& groupingKeys,
    AggregationNode::Step step,
    const PlanNodePtr& source) {
  core::TypedExprPtr inputField =
      std::make_shared<const core::FieldAccessTypedExpr>(BIGINT(), name);
  auto callExpr = std::make_shared<const core::CallTypedExpr>(
      BIGINT(), std::vector<core::TypedExprPtr>{inputField}, "min");
  std::vector<std::string> aggregateNames = {"min"};
  std::vector<core::AggregationNode::Aggregate> aggregates = {
      core::AggregationNode::Aggregate{
          callExpr, {{BIGINT()}}, nullptr, {}, {}}};
  return std::make_shared<core::AggregationNode>(
      core::PlanNodeId(),
      step,
      groupingKeys,
      std::vector<core::FieldAccessTypedExprPtr>{},
      aggregateNames,
      aggregates,
      false, // ignoreNullKeys
      source);
}

std::function<PlanNodePtr(std::string, PlanNodePtr)> addTableWriter(
    const RowTypePtr& inputColumns,
    const std::vector<std::string>& tableColumnNames,
    const std::shared_ptr<core::AggregationNode>& aggregationNode,
    const std::shared_ptr<core::InsertTableHandle>& insertHandle,
    bool hasPartitioningScheme,
    connector::CommitStrategy commitStrategy =
        connector::CommitStrategy::kNoCommit) {
  return [=](core::PlanNodeId nodeId,
             core::PlanNodePtr source) -> core::PlanNodePtr {
    return std::make_shared<core::TableWriteNode>(
        nodeId,
        inputColumns,
        tableColumnNames,
        aggregationNode,
        insertHandle,
        hasPartitioningScheme,
        TableWriteTraits::outputType(aggregationNode),
        commitStrategy,
        std::move(source));
  };
}

FOLLY_ALWAYS_INLINE std::ostream& operator<<(std::ostream& os, TestMode mode) {
  os << testModeString(mode);
  return os;
}

// NOTE: google parameterized test framework can't handle complex test
// parameters properly. So we encode the different test parameters into one
// integer value.
struct TestParam {
  uint64_t value;

  explicit TestParam(uint64_t _value) : value(_value) {}

  TestParam(
      FileFormat fileFormat,
      TestMode testMode,
      CommitStrategy commitStrategy,
      HiveBucketProperty::Kind bucketKind,
      bool bucketSort,
      bool multiDrivers,
      CompressionKind compressionKind) {
    value = static_cast<uint64_t>(compressionKind) << 48 |
        static_cast<uint64_t>(!!multiDrivers) << 40 |
        static_cast<uint64_t>(fileFormat) << 32 |
        static_cast<uint64_t>(testMode) << 24 |
        static_cast<uint64_t>(commitStrategy) << 16 |
        static_cast<uint64_t>(bucketKind) << 8 | !!bucketSort;
  }

  CompressionKind compressionKind() const {
    return static_cast<facebook::velox::common::CompressionKind>(
        (value & ((1L << 56) - 1)) >> 48);
  }

  bool multiDrivers() const {
    return (value >> 40) != 0;
  }

  FileFormat fileFormat() const {
    return static_cast<FileFormat>((value & ((1L << 40) - 1)) >> 32);
  }

  TestMode testMode() const {
    return static_cast<TestMode>((value & ((1L << 32) - 1)) >> 24);
  }

  CommitStrategy commitStrategy() const {
    return static_cast<CommitStrategy>((value & ((1L << 24) - 1)) >> 16);
  }

  HiveBucketProperty::Kind bucketKind() const {
    return static_cast<HiveBucketProperty::Kind>(
        (value & ((1L << 16) - 1)) >> 8);
  }

  bool bucketSort() const {
    return (value & ((1L << 8) - 1)) != 0;
  }

  std::string toString() const {
    return fmt::format(
        "FileFormat[{}] TestMode[{}] commitStrategy[{}] bucketKind[{}] bucketSort[{}] multiDrivers[{}] compression[{}]",
        fileFormat(),
        testMode(),
        commitStrategy(),
        bucketKind(),
        bucketSort(),
        multiDrivers(),
        compressionKindToString(compressionKind()));
  }
};

class TableWriteTest : public HiveConnectorTestBase {
 protected:
  explicit TableWriteTest(uint64_t testValue)
      : testParam_(static_cast<TestParam>(testValue)),
        fileFormat_(testParam_.fileFormat()),
        testMode_(testParam_.testMode()),
        numTableWriterCount_(
            testParam_.multiDrivers() ? kNumTableWriterCount : 1),
        numPartitionedTableWriterCount_(
            testParam_.multiDrivers() ? kNumPartitionedTableWriterCount : 1),
        commitStrategy_(testParam_.commitStrategy()),
        compressionKind_(testParam_.compressionKind()) {
    LOG(INFO) << testParam_.toString();

    auto rowType =
        ROW({"c0", "c1", "c2", "c3", "c4", "c5"},
            {BIGINT(), INTEGER(), SMALLINT(), REAL(), DOUBLE(), VARCHAR()});
    setDataTypes(rowType);
    if (testMode_ != TestMode::kUnpartitioned) {
      const std::vector<std::string> partitionBy = {"c0", "c1"};
      setPartitionBy(partitionBy);
      numPartitionKeyValues_ = {4, 4};
    }
    if (testMode_ == TestMode::kBucketed) {
      std::vector<std::string> bucketedBy = {"c3", "c5"};
      std::vector<TypePtr> bucketedTypes = {REAL(), VARCHAR()};
      std::vector<std::shared_ptr<const HiveSortingColumn>> sortedBy;
      if (testParam_.bucketSort()) {
        sortedBy = {
            std::make_shared<const HiveSortingColumn>(
                "c4", core::SortOrder{true, true}),
            std::make_shared<const HiveSortingColumn>(
                "c1", core::SortOrder{false, false})};
        sortColumnIndices_ = {4, 1};
        sortedFlags_ = {{true, true}, {false, false}};
      }
      bucketProperty_ = std::make_shared<HiveBucketProperty>(
          testParam_.bucketKind(), 4, bucketedBy, bucketedTypes, sortedBy);
    }
  }

  void SetUp() override {
    HiveConnectorTestBase::SetUp();
  }

  void TearDown() override {
    HiveConnectorTestBase::TearDown();
  }

  std::shared_ptr<Task> assertQueryWithWriterConfigs(
      const core::PlanNodePtr& plan,
      std::vector<std::shared_ptr<TempFilePath>> filePaths,
      const std::string& duckDbSql) {
    std::vector<Split> splits;
    for (const auto& filePath : filePaths) {
      splits.push_back(exec::Split(makeHiveConnectorSplit(filePath->path)));
    }
    return AssertQueryBuilder(plan, duckDbQueryRunner_)
        .maxDrivers(
            2 * std::max(kNumTableWriterCount, kNumPartitionedTableWriterCount))
        .config(
            QueryConfig::kTaskWriterCount, std::to_string(numTableWriterCount_))
        .config(
            QueryConfig::kTaskPartitionedWriterCount,
            std::to_string(numPartitionedTableWriterCount_))
        .splits(splits)
        .assertResults(duckDbSql);
  }

  std::shared_ptr<Task> assertQueryWithWriterConfigs(
      const core::PlanNodePtr& plan,
      const std::string& duckDbSql) {
    return AssertQueryBuilder(plan, duckDbQueryRunner_)
        .maxDrivers(
            2 * std::max(kNumTableWriterCount, kNumPartitionedTableWriterCount))
        .config(
            QueryConfig::kTaskWriterCount, std::to_string(numTableWriterCount_))
        .config(
            QueryConfig::kTaskPartitionedWriterCount,
            std::to_string(numPartitionedTableWriterCount_))
        .assertResults(duckDbSql);
  }

  RowVectorPtr runQueryWithWriterConfigs(const core::PlanNodePtr& plan) {
    return AssertQueryBuilder(plan, duckDbQueryRunner_)
        .maxDrivers(
            2 * std::max(kNumTableWriterCount, kNumPartitionedTableWriterCount))
        .config(
            QueryConfig::kTaskWriterCount, std::to_string(numTableWriterCount_))
        .config(
            QueryConfig::kTaskPartitionedWriterCount,
            std::to_string(numPartitionedTableWriterCount_))
        .copyResults(pool());
  }

  void setCommitStrategy(CommitStrategy commitStrategy) {
    commitStrategy_ = commitStrategy;
  }

  void setPartitionBy(const std::vector<std::string>& partitionBy) {
    partitionedBy_ = partitionBy;
    for (const auto& partitionColumn : partitionedBy_) {
      for (int i = 0; i < rowType_->size(); ++i) {
        if (rowType_->nameOf(i) == partitionColumn) {
          partitionChannels_.emplace_back(i);
          partitionTypes_.emplace_back(rowType_->childAt(i));
        }
      }
    }
  }

  void setBucketProperty(
      HiveBucketProperty::Kind kind,
      uint32_t bucketCount,
      const std::vector<std::string>& bucketedBy,
      const std::vector<TypePtr>& bucketedTypes,
      const std::vector<std::shared_ptr<const HiveSortingColumn>>& sortedBy =
          {}) {
    bucketProperty_ = std::make_shared<HiveBucketProperty>(
        kind, bucketCount, bucketedBy, bucketedTypes, sortedBy);
  }

  void setDataTypes(
      const RowTypePtr& inputType,
      const RowTypePtr& tableSchema = nullptr) {
    rowType_ = inputType;
    if (tableSchema != nullptr) {
      setTableSchema(tableSchema);
    } else {
      setTableSchema(rowType_);
    }
  }

  void setTableSchema(const RowTypePtr& tableSchema) {
    tableSchema_ = tableSchema;
  }

  std::vector<std::shared_ptr<connector::ConnectorSplit>>
  makeHiveConnectorSplits(
      const std::shared_ptr<TempDirectoryPath>& directoryPath) {
    return makeHiveConnectorSplits(directoryPath->path);
  }

  std::vector<std::shared_ptr<connector::ConnectorSplit>>
  makeHiveConnectorSplits(const std::string& directoryPath) {
    std::vector<std::shared_ptr<connector::ConnectorSplit>> splits;

    for (auto& path : fs::recursive_directory_iterator(directoryPath)) {
      if (path.is_regular_file()) {
        splits.push_back(HiveConnectorTestBase::makeHiveConnectorSplits(
            path.path().string(), 1, fileFormat_)[0]);
      }
    }

    return splits;
  }

  // Lists and returns all the regular files from a given directory recursively.
  std::vector<std::string> listAllFiles(const std::string& directoryPath) {
    std::vector<std::string> files;
    for (auto& path : fs::recursive_directory_iterator(directoryPath)) {
      if (path.is_regular_file()) {
        files.push_back(path.path().filename());
      }
    }
    return files;
  }

  // Builds and returns the hive splits from the list of files with one split
  // per each file.
  std::vector<std::shared_ptr<connector::ConnectorSplit>>
  makeHiveConnectorSplits(const std::vector<std::filesystem::path>& filePaths) {
    std::vector<std::shared_ptr<connector::ConnectorSplit>> splits;
    for (const auto& filePath : filePaths) {
      splits.push_back(HiveConnectorTestBase::makeHiveConnectorSplits(
          filePath.string(), 1, fileFormat_)[0]);
    }
    return splits;
  }

  std::vector<RowVectorPtr> makeVectors(
      int32_t numVectors,
      int32_t rowsPerVector) {
    auto rowVectors =
        HiveConnectorTestBase::makeVectors(rowType_, numVectors, rowsPerVector);
    if (testMode_ == TestMode::kUnpartitioned) {
      return rowVectors;
    }
    // In case of partitioned table write test case, we ensure the number of
    // unique partition key values are capped.
    for (auto& rowVecotr : rowVectors) {
      auto c0PartitionVector =
          makeFlatVector<int64_t>(rowsPerVector, [&](auto /*unused*/) {
            return folly::Random().rand32() % numPartitionKeyValues_[0];
          });
      auto c1PartitionVector =
          makeFlatVector<int32_t>(rowsPerVector, [&](auto /*unused*/) {
            return folly::Random().rand32() % numPartitionKeyValues_[1];
          });
      rowVecotr->childAt(0) = c0PartitionVector;
      rowVecotr->childAt(1) = c1PartitionVector;
    }
    return rowVectors;
  }

  RowVectorPtr makeConstantVector(size_t size) {
    return makeRowVector(
        rowType_->names(),
        {makeConstant((int64_t)123'456, size),
         makeConstant((int32_t)321, size),
         makeConstant((int16_t)12'345, size),
         makeConstant(variant(TypeKind::REAL), size),
         makeConstant((double)1'234.01, size),
         makeConstant(variant(TypeKind::VARCHAR), size)});
  }

  std::vector<RowVectorPtr> makeBatches(
      vector_size_t numBatches,
      std::function<RowVectorPtr(int32_t)> makeVector) {
    std::vector<RowVectorPtr> batches;
    batches.reserve(numBatches);
    for (int32_t i = 0; i < numBatches; ++i) {
      batches.push_back(makeVector(i));
    }
    return batches;
  }

  std::set<std::string> getLeafSubdirectories(
      const std::string& directoryPath) {
    std::set<std::string> subdirectories;
    for (auto& path : fs::recursive_directory_iterator(directoryPath)) {
      if (path.is_regular_file()) {
        subdirectories.emplace(path.path().parent_path().string());
      }
    }
    return subdirectories;
  }

  std::vector<std::string> getRecursiveFiles(const std::string& directoryPath) {
    std::vector<std::string> files;
    for (auto& path : fs::recursive_directory_iterator(directoryPath)) {
      if (path.is_regular_file()) {
        files.push_back(path.path().string());
      }
    }
    return files;
  }

  uint32_t countRecursiveFiles(const std::string& directoryPath) {
    return getRecursiveFiles(directoryPath).size();
  }

  // Helper method to return InsertTableHandle.
  std::shared_ptr<core::InsertTableHandle> createInsertTableHandle(
      const RowTypePtr& outputRowType,
      const connector::hive::LocationHandle::TableType& outputTableType,
      const std::string& outputDirectoryPath,
      const std::vector<std::string>& partitionedBy,
      const std::shared_ptr<HiveBucketProperty> bucketProperty,
      const std::optional<CompressionKind> compressionKind = {}) {
    return std::make_shared<core::InsertTableHandle>(
        kHiveConnectorId,
        makeHiveInsertTableHandle(
            outputRowType->names(),
            outputRowType->children(),
            partitionedBy,
            bucketProperty,
            makeLocationHandle(
                outputDirectoryPath, std::nullopt, outputTableType),
            fileFormat_,
            compressionKind));
  }

  // Returns a table insert plan node.
  PlanNodePtr createInsertPlan(
      PlanBuilder& inputPlan,
      const RowTypePtr& outputRowType,
      const std::string& outputDirectoryPath,
      const std::vector<std::string>& partitionedBy = {},
      std::shared_ptr<HiveBucketProperty> bucketProperty = {},
      const std::optional<CompressionKind> compressionKind = {},
      int numTableWriters = 1,
      const connector::hive::LocationHandle::TableType& outputTableType =
          connector::hive::LocationHandle::TableType::kNew,
      const CommitStrategy& outputCommitStrategy = CommitStrategy::kNoCommit,
      bool aggregateResult = true,
      std::shared_ptr<core::AggregationNode> aggregationNode = nullptr) {
    return createInsertPlan(
        inputPlan,
        inputPlan.planNode()->outputType(),
        outputRowType,
        outputDirectoryPath,
        partitionedBy,
        std::move(bucketProperty),
        compressionKind,
        numTableWriters,
        outputTableType,
        outputCommitStrategy,
        aggregateResult,
        aggregationNode);
  }

  PlanNodePtr createInsertPlan(
      PlanBuilder& inputPlan,
      const RowTypePtr& inputRowType,
      const RowTypePtr& tableRowType,
      const std::string& outputDirectoryPath,
      const std::vector<std::string>& partitionedBy = {},
      std::shared_ptr<HiveBucketProperty> bucketProperty = {},
      const std::optional<CompressionKind> compressionKind = {},
      int numTableWriters = 1,
      const connector::hive::LocationHandle::TableType& outputTableType =
          connector::hive::LocationHandle::TableType::kNew,
      const CommitStrategy& outputCommitStrategy = CommitStrategy::kNoCommit,
      bool aggregateResult = true,
      std::shared_ptr<core::AggregationNode> aggregationNode = nullptr) {
    if (numTableWriters == 1) {
      auto insertPlan = inputPlan
                            .addNode(addTableWriter(
                                inputRowType,
                                tableRowType->names(),
                                aggregationNode,
                                createInsertTableHandle(
                                    tableRowType,
                                    outputTableType,
                                    outputDirectoryPath,
                                    partitionedBy,
                                    bucketProperty,
                                    compressionKind),
                                bucketProperty != nullptr,
                                outputCommitStrategy))
                            .capturePlanNodeId(tableWriteNodeId_);
      if (aggregateResult) {
        insertPlan.project({TableWriteTraits::rowCountColumnName()})
            .singleAggregation(
                {},
                {fmt::format(
                    "sum({})", TableWriteTraits::rowCountColumnName())});
      }
      return insertPlan.planNode();
    } else if (bucketProperty_ == nullptr) {
      auto insertPlan = inputPlan.localPartitionRoundRobin()
                            .addNode(addTableWriter(
                                inputRowType,
                                tableRowType->names(),
                                nullptr,
                                createInsertTableHandle(
                                    tableRowType,
                                    outputTableType,
                                    outputDirectoryPath,
                                    partitionedBy,
                                    bucketProperty,
                                    compressionKind),
                                bucketProperty != nullptr,
                                outputCommitStrategy))
                            .capturePlanNodeId(tableWriteNodeId_)
                            .localPartition(std::vector<std::string>{})
                            .tableWriteMerge();
      if (aggregateResult) {
        insertPlan.project({TableWriteTraits::rowCountColumnName()})
            .singleAggregation(
                {},
                {fmt::format(
                    "sum({})", TableWriteTraits::rowCountColumnName())});
      }
      return insertPlan.planNode();
    } else {
      // Since we might do column rename, so generate bucket property based on
      // the data type from 'inputPlan'.
      std::vector<std::string> bucketColumns;
      bucketColumns.reserve(bucketProperty->bucketedBy().size());
      for (int i = 0; i < bucketProperty->bucketedBy().size(); ++i) {
        bucketColumns.push_back(inputRowType->names()[tableRowType->getChildIdx(
            bucketProperty->bucketedBy()[i])]);
      }
      auto localPartitionBucketProperty = std::make_shared<HiveBucketProperty>(
          bucketProperty->kind(),
          bucketProperty->bucketCount(),
          bucketColumns,
          bucketProperty->bucketedTypes(),
          bucketProperty->sortedBy());
      auto insertPlan =
          inputPlan.localPartitionByBucket(localPartitionBucketProperty)
              .addNode(addTableWriter(
                  inputRowType,
                  tableRowType->names(),
                  nullptr,
                  createInsertTableHandle(
                      tableRowType,
                      outputTableType,
                      outputDirectoryPath,
                      partitionedBy,
                      bucketProperty,
                      compressionKind),
                  bucketProperty != nullptr,
                  outputCommitStrategy))
              .capturePlanNodeId(tableWriteNodeId_)
              .localPartition({})
              .tableWriteMerge();
      if (aggregateResult) {
        insertPlan.project({TableWriteTraits::rowCountColumnName()})
            .singleAggregation(
                {},
                {fmt::format(
                    "sum({})", TableWriteTraits::rowCountColumnName())});
      }
      return insertPlan.planNode();
    }
  }

  RowVectorPtr makePartitionsVector(
      RowVectorPtr input,
      const std::vector<column_index_t>& partitionChannels) {
    std::vector<VectorPtr> partitions;
    std::vector<std::string> partitonKeyNames;
    std::vector<TypePtr> partitionKeyTypes;

    RowTypePtr inputType = asRowType(input->type());
    for (column_index_t channel : partitionChannels) {
      partitions.push_back(input->childAt(channel));
      partitonKeyNames.push_back(inputType->nameOf(channel));
      partitionKeyTypes.push_back(inputType->childAt(channel));
    }

    return std::make_shared<RowVector>(
        pool(),
        ROW(std::move(partitonKeyNames), std::move(partitionKeyTypes)),
        nullptr,
        input->size(),
        partitions);
  }

  // Parameter partitionName is string formatted in the Hive style
  // key1=value1/key2=value2/... Parameter partitionTypes are types of partition
  // keys in the same order as in partitionName.The return value is a SQL
  // predicate with values single quoted for string and date and not quoted for
  // other supported types, ex., key1='value1' AND key2=value2 AND ...
  std::string partitionNameToPredicate(
      const std::string& partitionName,
      const std::vector<TypePtr>& partitionTypes) {
    std::vector<std::string> conjuncts;

    std::vector<std::string> partitionKeyValues;
    folly::split('/', partitionName, partitionKeyValues);
    VELOX_CHECK_EQ(partitionKeyValues.size(), partitionTypes.size());

    for (auto i = 0; i < partitionKeyValues.size(); ++i) {
      if (partitionTypes[i]->isVarchar() || partitionTypes[i]->isVarbinary() ||
          partitionTypes[i]->isDate()) {
        conjuncts.push_back(
            partitionKeyValues[i]
                .replace(partitionKeyValues[i].find("="), 1, "='")
                .append("'"));
      } else {
        conjuncts.push_back(partitionKeyValues[i]);
      }
    }

    return folly::join(" AND ", conjuncts);
  }

  std::string partitionNameToPredicate(
      const std::vector<std::string>& partitionDirNames) {
    std::vector<std::string> conjuncts;
    VELOX_CHECK_EQ(partitionDirNames.size(), partitionTypes_.size());

    std::vector<std::string> partitionKeyValues = partitionDirNames;
    for (auto i = 0; i < partitionDirNames.size(); ++i) {
      if (partitionTypes_[i]->isVarchar() ||
          partitionTypes_[i]->isVarbinary() || partitionTypes_[i]->isDate()) {
        conjuncts.push_back(
            partitionKeyValues[i]
                .replace(partitionKeyValues[i].find("="), 1, "='")
                .append("'"));
      } else {
        conjuncts.push_back(partitionDirNames[i]);
      }
    }
    return folly::join(" AND ", conjuncts);
  }

  // Verifies if a unbucketed file name is encoded properly based on the
  // used commit strategy.
  void verifyUnbucketedFilePath(
      const std::filesystem::path& filePath,
      const std::string& targetDir) {
    ASSERT_EQ(filePath.parent_path().string(), targetDir);
    if (commitStrategy_ == CommitStrategy::kNoCommit) {
      ASSERT_TRUE(RE2::FullMatch(
          filePath.filename().string(),
          fmt::format(
              "test_cursor.+_[0-{}]_{}_.+",
              numTableWriterCount_ - 1,
              tableWriteNodeId_)))
          << filePath.filename().string();
    } else {
      ASSERT_TRUE(RE2::FullMatch(
          filePath.filename().string(),
          fmt::format(
              ".tmp.velox.test_cursor.+_[0-{}]_{}_.+",
              numTableWriterCount_ - 1,
              tableWriteNodeId_)))
          << filePath.filename().string();
    }
  }

  // Verifies if a partitioned file path (directory and file name) is encoded
  // properly.
  void verifyPartitionedFilePath(
      const std::filesystem::path& filePath,
      const std::string& targetDir) {
    verifyPartitionedDirPath(filePath.parent_path(), targetDir);
    verifyUnbucketedFilePath(filePath, filePath.parent_path().string());
  }

  // Verifies if a bucketed file path (directory and file name) is encoded
  // properly.
  void verifyBucketedFilePath(
      const std::filesystem::path& filePath,
      const std::string& targetDir) {
    verifyPartitionedDirPath(filePath, targetDir);
    if (commitStrategy_ == CommitStrategy::kNoCommit) {
      ASSERT_TRUE(RE2::FullMatch(
          filePath.filename().string(), "0[0-9]+_0_TaskCursorQuery_[0-9]+"))
          << filePath.filename().string();
    } else {
      ASSERT_TRUE(RE2::FullMatch(
          filePath.filename().string(),
          ".tmp.velox.0[0-9]+_0_TaskCursorQuery_[0-9]+_.+"))
          << filePath.filename().string();
    }
  }

  // Verifies if the given partitioned table directory (names) are encoded
  // properly based on the used partitioned keys.
  void verifyPartitionedDirPath(
      const std::filesystem::path& dirPath,
      const std::string& targetDir) {
    std::string regex(targetDir);
    bool matched{false};
    for (int i = 0; i < partitionedBy_.size(); ++i) {
      regex = fmt::format("{}/{}=.+", regex, partitionedBy_[i]);
      if (RE2::FullMatch(dirPath.string(), regex)) {
        matched = true;
        break;
      }
    }
    ASSERT_TRUE(matched) << dirPath;
  }

  // Parses and returns the bucket id encoded in the bucketed file name.
  uint32_t parseBucketId(const std::string& bucketFileName) {
    uint32_t bucketId;
    if (commitStrategy_ == CommitStrategy::kNoCommit) {
      VELOX_CHECK(RE2::FullMatch(bucketFileName, "(\\d+)_.+", &bucketId));
    } else {
      VELOX_CHECK(
          RE2::FullMatch(bucketFileName, ".tmp.velox.(\\d+)_.+", &bucketId));
    }
    return bucketId;
  }

  // Returns the list of partition directory names in the given directory path.
  std::vector<std::string> getPartitionDirNames(
      const std::filesystem::path& dirPath) {
    std::vector<std::string> dirNames;
    auto nextPath = dirPath;
    for (int i = 0; i < partitionedBy_.size(); ++i) {
      dirNames.push_back(nextPath.filename().string());
      nextPath = nextPath.parent_path();
    }
    return dirNames;
  }

  // Verifies the partitioned file data on disk by comparing with the same set
  // of data read from duckbd.
  void verifyPartitionedFilesData(
      const std::vector<std::filesystem::path>& filePaths,
      const std::filesystem::path& dirPath) {
    HiveConnectorTestBase::assertQuery(
        PlanBuilder().tableScan(rowType_).planNode(),
        {makeHiveConnectorSplits(filePaths)},
        fmt::format(
            "SELECT * FROM tmp WHERE {}",
            partitionNameToPredicate(getPartitionDirNames(dirPath))));
  }

  // Gets the hash function used by the production code to build bucket id.
  std::unique_ptr<core::PartitionFunction> getBucketFunction(
      const RowTypePtr& outputType) {
    const auto& bucketedBy = bucketProperty_->bucketedBy();
    std::vector<column_index_t> bucketedByChannels;
    bucketedByChannels.reserve(bucketedBy.size());
    for (auto i = 0; i < bucketedBy.size(); ++i) {
      const auto& bucketColumn = bucketedBy[i];
      for (column_index_t columnChannel = 0; columnChannel < outputType->size();
           ++columnChannel) {
        if (outputType->nameOf(columnChannel) == bucketColumn) {
          bucketedByChannels.push_back(columnChannel);
          break;
        }
      }
    }
    VELOX_USER_CHECK_EQ(bucketedByChannels.size(), bucketedBy.size());

    return std::make_unique<HivePartitionFunction>(
        bucketProperty_->bucketCount(), bucketedByChannels);
  }

  // Verifies the bucketed file data by checking if the bucket id of each read
  // row is the same as the one encoded in the corresponding bucketed file name.
  void verifyBucketedFileData(
      const std::filesystem::path& filePath,
      const RowTypePtr& outputFileType) {
    const std::vector<std::filesystem::path> filePaths = {filePath};

    // Read data from bucketed file on disk into 'rowVector'.
    core::PlanNodeId scanNodeId;
    auto plan = PlanBuilder()
                    .tableScan(outputFileType, {}, "", outputFileType)
                    .capturePlanNodeId(scanNodeId)
                    .planNode();
    const auto resultVector =
        AssertQueryBuilder(plan)
            .splits(scanNodeId, makeHiveConnectorSplits(filePaths))
            .copyResults(pool_.get());

    // Parse the bucket id encoded in bucketed file name.
    const uint32_t expectedBucketId =
        parseBucketId(filePath.filename().string());

    // Compute the bucket id from read result by applying hash partition on
    // bucketed columns in read result, and we expect they all match the one
    // encoded in file name.
    auto bucketFunction = getBucketFunction(outputFileType);
    std::vector<uint32_t> bucketIds;
    bucketIds.reserve(resultVector->size());
    bucketFunction->partition(*resultVector, bucketIds);
    for (const auto bucketId : bucketIds) {
      ASSERT_EQ(expectedBucketId, bucketId);
    }

    if (!testParam_.bucketSort()) {
      return;
    }
    // Verifies the sorting behavior
    for (int i = 0; i < resultVector->size() - 1; ++i) {
      for (int j = 0; j < sortColumnIndices_.size(); ++j) {
        auto compareResult =
            resultVector->childAt(sortColumnIndices_.at(j))
                ->compare(
                    resultVector->childAt(sortColumnIndices_.at(j))
                        ->wrappedVector(),
                    i,
                    i + 1,
                    sortedFlags_[j]);
        if (compareResult.has_value()) {
          if (compareResult.value() < 0) {
            break;
          }
          ASSERT_EQ(compareResult.value(), 0);
        }
      }
    }
  }

  // Verifies the file layout and data produced by a table writer.
  void verifyTableWriterOutput(
      const std::string& targetDir,
      const RowTypePtr& bucketCheckFileType,
      bool verifyPartitionedData = true,
      bool verifyBucketedData = true) {
    SCOPED_TRACE(testParam_.toString());
    std::vector<std::filesystem::path> filePaths;
    std::vector<std::filesystem::path> dirPaths;
    for (auto& path : fs::recursive_directory_iterator(targetDir)) {
      if (path.is_regular_file()) {
        filePaths.push_back(path.path());
      } else {
        dirPaths.push_back(path.path());
      }
    }
    if (testMode_ == TestMode::kUnpartitioned) {
      ASSERT_EQ(dirPaths.size(), 0);
      ASSERT_LE(filePaths.size(), numTableWriterCount_);
      verifyUnbucketedFilePath(filePaths[0], targetDir);
      return;
    }
    ASSERT_EQ(numPartitionKeyValues_.size(), 2);
    const auto totalPartitions =
        numPartitionKeyValues_[0] * numPartitionKeyValues_[1];
    ASSERT_LE(dirPaths.size(), totalPartitions + numPartitionKeyValues_[0]);
    int32_t numLeafDir{0};
    for (const auto& dirPath : dirPaths) {
      verifyPartitionedDirPath(dirPath, targetDir);
      if (dirPath.parent_path().string() != targetDir) {
        ++numLeafDir;
      }
    }
    if (testMode_ == TestMode::kPartitioned) {
      // We expect only one file under each directory without dynamic writer
      // support.
      ASSERT_GE(numLeafDir * numTableWriterCount_, filePaths.size());
      for (const auto& filePath : filePaths) {
        verifyPartitionedFilePath(filePath, targetDir);
        if (verifyPartitionedData) {
          verifyPartitionedFilesData({filePath}, filePath.parent_path());
        }
      }
      return;
    }
    ASSERT_GE(numLeafDir * bucketProperty_->bucketCount(), filePaths.size());
    std::unordered_map<std::string, std::vector<std::filesystem::path>>
        bucketFilesPerPartition;
    for (const auto& filePath : filePaths) {
      bucketFilesPerPartition[filePath.parent_path().string()].push_back(
          filePath);
      verifyBucketedFilePath(filePath, targetDir);
      if (verifyBucketedData) {
        verifyBucketedFileData(filePath, bucketCheckFileType);
      }
    }
    if (verifyPartitionedData) {
      for (const auto& entry : bucketFilesPerPartition) {
        verifyPartitionedFilesData(entry.second, entry.second[0].parent_path());
      }
    }
  }

  int getNumWriters() {
    return bucketProperty_ != nullptr ? numPartitionedTableWriterCount_
                                      : numTableWriterCount_;
  }

  static inline int kNumTableWriterCount = 4;
  static inline int kNumPartitionedTableWriterCount = 2;

  const TestParam testParam_;
  const FileFormat fileFormat_;
  const TestMode testMode_;
  // Returns all available table types to test insert without any
  // partitions (used in "immutablePartitions" set of tests).
  const std::vector<connector::hive::LocationHandle::TableType> tableTypes_ = {
      // Velox does not currently support TEMPORARY table type.
      // Once supported, it should be added to this list.
      connector::hive::LocationHandle::TableType::kNew,
      connector::hive::LocationHandle::TableType::kExisting};
  const int numTableWriterCount_;
  const int numPartitionedTableWriterCount_;

  RowTypePtr rowType_;
  RowTypePtr tableSchema_;
  CommitStrategy commitStrategy_;
  std::optional<CompressionKind> compressionKind_;
  std::vector<std::string> partitionedBy_;
  std::vector<TypePtr> partitionTypes_;
  std::vector<column_index_t> partitionChannels_;
  std::vector<uint32_t> numPartitionKeyValues_;
  std::vector<column_index_t> sortColumnIndices_;
  std::vector<CompareFlags> sortedFlags_;
  std::shared_ptr<HiveBucketProperty> bucketProperty_{nullptr};
  core::PlanNodeId tableWriteNodeId_;
};

class BasicTableWriteTest : public HiveConnectorTestBase {};

TEST_F(BasicTableWriteTest, roundTrip) {
  vector_size_t size = 1'000;
  auto data = makeRowVector({
      makeFlatVector<int32_t>(size, [](auto row) { return row; }),
      makeFlatVector<int32_t>(
          size, [](auto row) { return row * 2; }, nullEvery(7)),
  });

  auto sourceFilePath = TempFilePath::create();
  writeToFile(sourceFilePath->path, data);

  auto targetDirectoryPath = TempDirectoryPath::create();

  auto rowType = asRowType(data->type());
  auto plan = PlanBuilder()
                  .tableScan(rowType)
                  .tableWrite(targetDirectoryPath->path)
                  .planNode();

  auto results = AssertQueryBuilder(plan)
                     .split(makeHiveConnectorSplit(sourceFilePath->path))
                     .copyResults(pool());
  ASSERT_EQ(2, results->size());

  // First column has number of rows written in the first row and nulls in other
  // rows.
  auto rowCount = results->childAt(TableWriteTraits::kRowCountChannel)
                      ->as<FlatVector<int64_t>>();
  ASSERT_FALSE(rowCount->isNullAt(0));
  ASSERT_EQ(size, rowCount->valueAt(0));
  ASSERT_TRUE(rowCount->isNullAt(1));

  // Second column contains details about written files.
  auto details = results->childAt(TableWriteTraits::kFragmentChannel)
                     ->as<FlatVector<StringView>>();
  ASSERT_TRUE(details->isNullAt(0));
  ASSERT_FALSE(details->isNullAt(1));
  folly::dynamic obj = folly::parseJson(details->valueAt(1));

  ASSERT_EQ(size, obj["rowCount"].asInt());
  auto fileWriteInfos = obj["fileWriteInfos"];
  ASSERT_EQ(1, fileWriteInfos.size());

  auto writeFileName = fileWriteInfos[0]["writeFileName"].asString();

  // Read from 'writeFileName' and verify the data matches the original.
  plan = PlanBuilder().tableScan(rowType).planNode();

  auto copy = AssertQueryBuilder(plan)
                  .split(makeHiveConnectorSplit(fmt::format(
                      "{}/{}", targetDirectoryPath->path, writeFileName)))
                  .copyResults(pool());
  assertEqualResults({data}, {copy});
}

class PartitionedTableWriterTest
    : public TableWriteTest,
      public testing::WithParamInterface<uint64_t> {
 public:
  PartitionedTableWriterTest() : TableWriteTest(GetParam()) {}

  static std::vector<uint64_t> getTestParams() {
    std::vector<uint64_t> testParams;
    const std::vector<bool> multiDriverOptions = {false, true};
    // Add Parquet with https://github.com/facebookincubator/velox/issues/5560
    std::vector<FileFormat> fileFormats = {FileFormat::DWRF};
    for (bool multiDrivers : multiDriverOptions) {
      for (FileFormat fileFormat : fileFormats) {
        testParams.push_back(TestParam{
            fileFormat,
            TestMode::kPartitioned,
            CommitStrategy::kNoCommit,
            HiveBucketProperty::Kind::kHiveCompatible,
            false,
            multiDrivers,
            CompressionKind_ZSTD}
                                 .value);
        testParams.push_back(TestParam{
            fileFormat,
            TestMode::kPartitioned,
            CommitStrategy::kTaskCommit,
            HiveBucketProperty::Kind::kHiveCompatible,
            false,
            multiDrivers,
            CompressionKind_ZSTD}
                                 .value);
        testParams.push_back(TestParam{
            fileFormat,
            TestMode::kBucketed,
            CommitStrategy::kNoCommit,
            HiveBucketProperty::Kind::kHiveCompatible,
            false,
            multiDrivers,
            CompressionKind_ZSTD}
                                 .value);
        testParams.push_back(TestParam{
            fileFormat,
            TestMode::kBucketed,
            CommitStrategy::kTaskCommit,
            HiveBucketProperty::Kind::kHiveCompatible,
            false,
            multiDrivers,
            CompressionKind_ZSTD}
                                 .value);
        testParams.push_back(TestParam{
            fileFormat,
            TestMode::kBucketed,
            CommitStrategy::kNoCommit,
            HiveBucketProperty::Kind::kPrestoNative,
            false,
            multiDrivers,
            CompressionKind_ZSTD}
                                 .value);
        testParams.push_back(TestParam{
            fileFormat,
            TestMode::kBucketed,
            CommitStrategy::kTaskCommit,
            HiveBucketProperty::Kind::kPrestoNative,
            false,
            multiDrivers,
            CompressionKind_ZSTD}
                                 .value);
      }
    }
    return testParams;
  }
};

class UnpartitionedTableWriterTest
    : public TableWriteTest,
      public testing::WithParamInterface<uint64_t> {
 public:
  UnpartitionedTableWriterTest() : TableWriteTest(GetParam()) {}

  static std::vector<uint64_t> getTestParams() {
    std::vector<uint64_t> testParams;
    const std::vector<bool> multiDriverOptions = {false, true};
    std::vector<FileFormat> fileFormats = {FileFormat::DWRF};
    if (hasWriterFactory(FileFormat::PARQUET)) {
      fileFormats.push_back(FileFormat::PARQUET);
    }
    for (bool multiDrivers : multiDriverOptions) {
      for (FileFormat fileFormat : fileFormats) {
        testParams.push_back(TestParam{
            fileFormat,
            TestMode::kUnpartitioned,
            CommitStrategy::kNoCommit,
            HiveBucketProperty::Kind::kHiveCompatible,
            false,
            multiDrivers,
            CompressionKind_NONE}
                                 .value);
        testParams.push_back(TestParam{
            fileFormat,
            TestMode::kUnpartitioned,
            CommitStrategy::kTaskCommit,
            HiveBucketProperty::Kind::kHiveCompatible,
            false,
            multiDrivers,
            CompressionKind_NONE}
                                 .value);
      }
    }
    return testParams;
  }
};

class BucketedTableOnlyWriteTest
    : public TableWriteTest,
      public testing::WithParamInterface<uint64_t> {
 public:
  BucketedTableOnlyWriteTest() : TableWriteTest(GetParam()) {}

  static std::vector<uint64_t> getTestParams() {
    std::vector<uint64_t> testParams;
    const std::vector<bool> multiDriverOptions = {false, true};
    // Add Parquet with https://github.com/facebookincubator/velox/issues/5560
    std::vector<FileFormat> fileFormats = {FileFormat::DWRF};
    for (bool multiDrivers : multiDriverOptions) {
      for (FileFormat fileFormat : fileFormats) {
        testParams.push_back(TestParam{
            fileFormat,
            TestMode::kBucketed,
            CommitStrategy::kNoCommit,
            HiveBucketProperty::Kind::kHiveCompatible,
            false,
            multiDrivers,
            CompressionKind_ZSTD}
                                 .value);
        testParams.push_back(TestParam{
            fileFormat,
            TestMode::kBucketed,
            CommitStrategy::kNoCommit,
            HiveBucketProperty::Kind::kHiveCompatible,
            true,
            multiDrivers,
            CompressionKind_ZSTD}
                                 .value);
        testParams.push_back(TestParam{
            fileFormat,
            TestMode::kBucketed,
            CommitStrategy::kTaskCommit,
            HiveBucketProperty::Kind::kHiveCompatible,
            false,
            multiDrivers,
            CompressionKind_ZSTD}
                                 .value);
        testParams.push_back(TestParam{
            fileFormat,
            TestMode::kBucketed,
            CommitStrategy::kTaskCommit,
            HiveBucketProperty::Kind::kHiveCompatible,
            true,
            multiDrivers,
            CompressionKind_ZSTD}
                                 .value);
        testParams.push_back(TestParam{
            fileFormat,
            TestMode::kBucketed,
            CommitStrategy::kNoCommit,
            HiveBucketProperty::Kind::kPrestoNative,
            false,
            multiDrivers,
            CompressionKind_ZSTD}
                                 .value);
        testParams.push_back(TestParam{
            fileFormat,
            TestMode::kBucketed,
            CommitStrategy::kNoCommit,
            HiveBucketProperty::Kind::kPrestoNative,
            true,
            multiDrivers,
            CompressionKind_ZSTD}
                                 .value);
        testParams.push_back(TestParam{
            fileFormat,
            TestMode::kBucketed,
            CommitStrategy::kTaskCommit,
            HiveBucketProperty::Kind::kPrestoNative,
            false,
            multiDrivers,
            CompressionKind_ZSTD}
                                 .value);
        testParams.push_back(TestParam{
            fileFormat,
            TestMode::kBucketed,
            CommitStrategy::kNoCommit,
            HiveBucketProperty::Kind::kPrestoNative,
            true,
            multiDrivers,
            CompressionKind_ZSTD}
                                 .value);
      }
    }
    return testParams;
  }
};

class PartitionedWithoutBucketTableWriterTest
    : public TableWriteTest,
      public testing::WithParamInterface<uint64_t> {
 public:
  PartitionedWithoutBucketTableWriterTest() : TableWriteTest(GetParam()) {}

  static std::vector<uint64_t> getTestParams() {
    std::vector<uint64_t> testParams;
    const std::vector<bool> multiDriverOptions = {false, true};
    // Add Parquet with https://github.com/facebookincubator/velox/issues/5560
    std::vector<FileFormat> fileFormats = {FileFormat::DWRF};
    for (bool multiDrivers : multiDriverOptions) {
      for (FileFormat fileFormat : fileFormats) {
        testParams.push_back(TestParam{
            fileFormat,
            TestMode::kPartitioned,
            CommitStrategy::kNoCommit,
            HiveBucketProperty::Kind::kHiveCompatible,
            false,
            multiDrivers,
            CompressionKind_ZSTD}
                                 .value);
        testParams.push_back(TestParam{
            fileFormat,
            TestMode::kPartitioned,
            CommitStrategy::kTaskCommit,
            HiveBucketProperty::Kind::kHiveCompatible,
            false,
            true,
            CompressionKind_ZSTD}
                                 .value);
      }
    }
    return testParams;
  }
};

class AllTableWriterTest : public TableWriteTest,
                           public testing::WithParamInterface<uint64_t> {
 public:
  AllTableWriterTest() : TableWriteTest(GetParam()) {}

  static std::vector<uint64_t> getTestParams() {
    std::vector<uint64_t> testParams;
    const std::vector<bool> multiDriverOptions = {false, true};
    // Add Parquet with https://github.com/facebookincubator/velox/issues/5560
    std::vector<FileFormat> fileFormats = {FileFormat::DWRF};
    for (bool multiDrivers : multiDriverOptions) {
      for (FileFormat fileFormat : fileFormats) {
        testParams.push_back(TestParam{
            fileFormat,
            TestMode::kUnpartitioned,
            CommitStrategy::kNoCommit,
            HiveBucketProperty::Kind::kHiveCompatible,
            false,
            multiDrivers,
            CompressionKind_ZSTD}
                                 .value);
        testParams.push_back(TestParam{
            fileFormat,
            TestMode::kUnpartitioned,
            CommitStrategy::kTaskCommit,
            HiveBucketProperty::Kind::kHiveCompatible,
            false,
            multiDrivers,
            CompressionKind_ZSTD}
                                 .value);
        testParams.push_back(TestParam{
            fileFormat,
            TestMode::kPartitioned,
            CommitStrategy::kNoCommit,
            HiveBucketProperty::Kind::kHiveCompatible,
            false,
            multiDrivers,
            CompressionKind_ZSTD}
                                 .value);
        testParams.push_back(TestParam{
            fileFormat,
            TestMode::kPartitioned,
            CommitStrategy::kTaskCommit,
            HiveBucketProperty::Kind::kHiveCompatible,
            false,
            multiDrivers,
            CompressionKind_ZSTD}
                                 .value);
        testParams.push_back(TestParam{
            fileFormat,
            TestMode::kBucketed,
            CommitStrategy::kNoCommit,
            HiveBucketProperty::Kind::kHiveCompatible,
            false,
            multiDrivers,
            CompressionKind_ZSTD}
                                 .value);
        testParams.push_back(TestParam{
            fileFormat,
            TestMode::kBucketed,
            CommitStrategy::kTaskCommit,
            HiveBucketProperty::Kind::kHiveCompatible,
            false,
            multiDrivers,
            CompressionKind_ZSTD}
                                 .value);
        testParams.push_back(TestParam{
            fileFormat,
            TestMode::kBucketed,
            CommitStrategy::kNoCommit,
            HiveBucketProperty::Kind::kPrestoNative,
            false,
            multiDrivers,
            CompressionKind_ZSTD}
                                 .value);
        testParams.push_back(TestParam{
            fileFormat,
            TestMode::kBucketed,
            CommitStrategy::kTaskCommit,
            HiveBucketProperty::Kind::kPrestoNative,
            false,
            multiDrivers,
            CompressionKind_ZSTD}
                                 .value);
      }
    }
    return testParams;
  }
};

// Runs a pipeline with read + filter + project (with substr) + write.
TEST_P(AllTableWriterTest, scanFilterProjectWrite) {
  auto filePaths = makeFilePaths(5);
  auto vectors = makeVectors(filePaths.size(), 500);
  for (int i = 0; i < filePaths.size(); i++) {
    writeToFile(filePaths[i]->path, vectors[i]);
  }

  createDuckDbTable(vectors);

  auto outputDirectory = TempDirectoryPath::create();

  auto planBuilder = PlanBuilder();
  auto project = planBuilder.tableScan(rowType_).filter("c2 <> 0").project(
      {"c0", "c1", "c3", "c5", "c2 + c3", "substr(c5, 1, 1)"});

  auto intputTypes = project.planNode()->outputType()->children();
  std::vector<std::string> tableColumnNames = {
      "c0", "c1", "c3", "c5", "c2_plus_c3", "substr_c5"};
  const auto outputType =
      ROW(std::move(tableColumnNames), std::move(intputTypes));

  auto plan = createInsertPlan(
      project,
      outputType,
      outputDirectory->path,
      partitionedBy_,
      bucketProperty_,
      compressionKind_,
      getNumWriters(),
      connector::hive::LocationHandle::TableType::kNew,
      commitStrategy_);

  assertQueryWithWriterConfigs(
      plan, filePaths, "SELECT count(*) FROM tmp WHERE c2 <> 0");

  // To test the correctness of the generated output,
  // We create a new plan that only read that file and then
  // compare that against a duckDB query that runs the whole query.
  assertQuery(
      PlanBuilder().tableScan(outputType).planNode(),
      makeHiveConnectorSplits(outputDirectory),
      "SELECT c0, c1, c3, c5, c2 + c3, substr(c5, 1, 1) FROM tmp WHERE c2 <> 0");

  verifyTableWriterOutput(outputDirectory->path, outputType, false);
}

TEST_P(AllTableWriterTest, renameAndReorderColumns) {
  auto filePaths = makeFilePaths(5);
  auto vectors = makeVectors(filePaths.size(), 500);
  for (int i = 0; i < filePaths.size(); ++i) {
    writeToFile(filePaths[i]->path, vectors[i]);
  }

  createDuckDbTable(vectors);

  auto outputDirectory = TempDirectoryPath::create();

  if (testMode_ != TestMode::kUnpartitioned) {
    const std::vector<std::string> partitionBy = {"x", "y"};
    setPartitionBy(partitionBy);
  }
  if (testMode_ == TestMode::kBucketed) {
    setBucketProperty(
        bucketProperty_->kind(),
        bucketProperty_->bucketCount(),
        {"z", "v"},
        {REAL(), VARCHAR()},
        {});
  }

  auto inputRowType =
      ROW({"c2", "c5", "c4", "c1", "c0", "c3"},
          {SMALLINT(), VARCHAR(), DOUBLE(), INTEGER(), BIGINT(), REAL()});

  setTableSchema(
      ROW({"u", "v", "w", "x", "y", "z"},
          {SMALLINT(), VARCHAR(), DOUBLE(), INTEGER(), BIGINT(), REAL()}));

  auto plan = createInsertPlan(
      PlanBuilder().tableScan(rowType_),
      inputRowType,
      tableSchema_,
      outputDirectory->path,
      partitionedBy_,
      bucketProperty_,
      compressionKind_,
      getNumWriters(),
      connector::hive::LocationHandle::TableType::kNew,
      commitStrategy_);

  assertQueryWithWriterConfigs(plan, filePaths, "SELECT count(*) FROM tmp");

  HiveConnectorTestBase::assertQuery(
      PlanBuilder().tableScan(tableSchema_).planNode(),
      makeHiveConnectorSplits(outputDirectory),
      "SELECT c2, c5, c4, c1, c0, c3 FROM tmp");

  verifyTableWriterOutput(outputDirectory->path, tableSchema_, false);
}

// Runs a pipeline with read + write.
TEST_P(AllTableWriterTest, directReadWrite) {
  auto filePaths = makeFilePaths(5);
  auto vectors = makeVectors(filePaths.size(), 200);
  for (int i = 0; i < filePaths.size(); i++) {
    writeToFile(filePaths[i]->path, vectors[i]);
  }

  createDuckDbTable(vectors);

  auto outputDirectory = TempDirectoryPath::create();
  auto plan = createInsertPlan(
      PlanBuilder().tableScan(rowType_),
      rowType_,
      outputDirectory->path,
      partitionedBy_,
      bucketProperty_,
      compressionKind_,
      getNumWriters(),
      connector::hive::LocationHandle::TableType::kNew,
      commitStrategy_);

  assertQuery(plan, filePaths, "SELECT count(*) FROM tmp");

  // To test the correctness of the generated output,
  // We create a new plan that only read that file and then
  // compare that against a duckDB query that runs the whole query.

  assertQuery(
      PlanBuilder().tableScan(rowType_).planNode(),
      makeHiveConnectorSplits(outputDirectory),
      "SELECT * FROM tmp");

  verifyTableWriterOutput(outputDirectory->path, rowType_);
}

// Tests writing constant vectors.
TEST_P(AllTableWriterTest, constantVectors) {
  vector_size_t size = 1'000;

  // Make constant vectors of various types with null and non-null values.
  auto vector = makeConstantVector(size);

  createDuckDbTable({vector});

  auto outputDirectory = TempDirectoryPath::create();
  auto op = createInsertPlan(
      PlanBuilder().values({vector}),
      rowType_,
      outputDirectory->path,
      partitionedBy_,
      bucketProperty_,
      compressionKind_,
      getNumWriters(),
      connector::hive::LocationHandle::TableType::kNew,
      commitStrategy_);

  assertQuery(op, fmt::format("SELECT {}", size));

  assertQuery(
      PlanBuilder().tableScan(rowType_).planNode(),
      makeHiveConnectorSplits(outputDirectory),
      "SELECT * FROM tmp");

  verifyTableWriterOutput(outputDirectory->path, rowType_);
}

TEST_P(AllTableWriterTest, emptyInput) {
  auto outputDirectory = TempDirectoryPath::create();
  auto vector = makeConstantVector(0);
  auto op = createInsertPlan(
      PlanBuilder().values({vector}),
      rowType_,
      outputDirectory->path,
      partitionedBy_,
      bucketProperty_,
      compressionKind_,
      getNumWriters(),
      connector::hive::LocationHandle::TableType::kNew,
      commitStrategy_);

  assertQuery(op, "SELECT 0");
}

TEST_P(AllTableWriterTest, commitStrategies) {
  auto filePaths = makeFilePaths(5);
  auto vectors = makeVectors(filePaths.size(), 100);

  createDuckDbTable(vectors);

  // Test the kTaskCommit commit strategy writing to one dot-prefixed
  // temporary file.
  {
    SCOPED_TRACE(CommitStrategy::kTaskCommit);
    auto outputDirectory = TempDirectoryPath::create();
    auto plan = createInsertPlan(
        PlanBuilder().values(vectors),
        rowType_,
        outputDirectory->path,
        partitionedBy_,
        bucketProperty_,
        compressionKind_,
        getNumWriters(),
        connector::hive::LocationHandle::TableType::kNew,
        commitStrategy_);

    assertQuery(plan, "SELECT count(*) FROM tmp");

    assertQuery(
        PlanBuilder().tableScan(rowType_).planNode(),
        makeHiveConnectorSplits(outputDirectory),
        "SELECT * FROM tmp");
    verifyTableWriterOutput(outputDirectory->path, rowType_);
  }
  // Test kNoCommit commit strategy writing to non-temporary files.
  {
    SCOPED_TRACE(CommitStrategy::kNoCommit);
    auto outputDirectory = TempDirectoryPath::create();
    setCommitStrategy(CommitStrategy::kNoCommit);
    auto plan = createInsertPlan(
        PlanBuilder().values(vectors),
        rowType_,
        outputDirectory->path,
        partitionedBy_,
        bucketProperty_,
        compressionKind_,
        getNumWriters(),
        connector::hive::LocationHandle::TableType::kNew,
        commitStrategy_);

    assertQuery(plan, "SELECT count(*) FROM tmp");

    assertQuery(
        PlanBuilder().tableScan(rowType_).planNode(),
        makeHiveConnectorSplits(outputDirectory),
        "SELECT * FROM tmp");
    verifyTableWriterOutput(outputDirectory->path, rowType_);
  }
}

TEST_P(PartitionedTableWriterTest, specialPartitionName) {
  const int32_t numPartitions = 50;
  const int32_t numBatches = 2;

  const auto rowType =
      ROW({"c0", "p0", "p1", "c1", "c3", "c5"},
          {INTEGER(), INTEGER(), VARCHAR(), BIGINT(), REAL(), VARCHAR()});
  const std::vector<std::string> partitionKeys = {"p0", "p1"};
  const std::vector<TypePtr> partitionTypes = {INTEGER(), VARCHAR()};

  const std::vector charsToEscape = {
      '"',
      '#',
      '%',
      '\'',
      '*',
      '/',
      ':',
      '=',
      '?',
      '\\',
      '\x7F',
      '{',
      '[',
      ']',
      '^'};
  ASSERT_GE(numPartitions, charsToEscape.size());
  std::vector<RowVectorPtr> vectors = makeBatches(numBatches, [&](auto) {
    return makeRowVector(
        rowType->names(),
        {
            makeFlatVector<int32_t>(
                numPartitions, [&](auto row) { return row + 100; }),
            makeFlatVector<int32_t>(
                numPartitions, [&](auto row) { return row; }),
            makeFlatVector<StringView>(
                numPartitions,
                [&](auto row) {
                  // special character
                  return StringView::makeInline(
                      fmt::format("str_{}{}", row, charsToEscape.at(row % 15)));
                }),
            makeFlatVector<int64_t>(
                numPartitions, [&](auto row) { return row + 1000; }),
            makeFlatVector<float>(
                numPartitions, [&](auto row) { return row + 33.23; }),
            makeFlatVector<StringView>(
                numPartitions,
                [&](auto row) {
                  return StringView::makeInline(
                      fmt::format("bucket_{}", row * 3));
                }),
        });
  });
  createDuckDbTable(vectors);

  auto inputFilePaths = makeFilePaths(numBatches);
  for (int i = 0; i < numBatches; i++) {
    writeToFile(inputFilePaths[i]->path, vectors[i]);
  }

  auto outputDirectory = TempDirectoryPath::create();
  auto plan = createInsertPlan(
      PlanBuilder().tableScan(rowType),
      rowType,
      outputDirectory->path,
      partitionKeys,
      bucketProperty_,
      compressionKind_,
      getNumWriters(),
      connector::hive::LocationHandle::TableType::kNew,
      commitStrategy_);

  auto task = assertQuery(plan, inputFilePaths, "SELECT count(*) FROM tmp");

  std::set<std::string> actualPartitionDirectories =
      getLeafSubdirectories(outputDirectory->path);

  std::set<std::string> expectedPartitionDirectories;
  const std::vector<std::string> expectedCharsAfterEscape = {
      "%22",
      "%23",
      "%25",
      "%27",
      "%2A",
      "%2F",
      "%3A",
      "%3D",
      "%3F",
      "%5C",
      "%7F",
      "%7B",
      "%5B",
      "%5D",
      "%5E"};
  for (auto i = 0; i < numPartitions; ++i) {
    // url encoded
    auto partitionName = fmt::format(
        "p0={}/p1=str_{}{}", i, i, expectedCharsAfterEscape.at(i % 15));
    expectedPartitionDirectories.emplace(
        fs::path(outputDirectory->path) / partitionName);
  }
  EXPECT_EQ(actualPartitionDirectories, expectedPartitionDirectories);
}

TEST_P(PartitionedTableWriterTest, multiplePartitions) {
  int32_t numPartitions = 50;
  int32_t numBatches = 2;

  auto rowType =
      ROW({"c0", "p0", "p1", "c1", "c3", "c5"},
          {INTEGER(), INTEGER(), VARCHAR(), BIGINT(), REAL(), VARCHAR()});
  std::vector<std::string> partitionKeys = {"p0", "p1"};
  std::vector<TypePtr> partitionTypes = {INTEGER(), VARCHAR()};

  std::vector<RowVectorPtr> vectors = makeBatches(numBatches, [&](auto) {
    return makeRowVector(
        rowType->names(),
        {
            makeFlatVector<int32_t>(
                numPartitions, [&](auto row) { return row + 100; }),
            makeFlatVector<int32_t>(
                numPartitions, [&](auto row) { return row; }),
            makeFlatVector<StringView>(
                numPartitions,
                [&](auto row) {
                  return StringView::makeInline(fmt::format("str_{}", row));
                }),
            makeFlatVector<int64_t>(
                numPartitions, [&](auto row) { return row + 1000; }),
            makeFlatVector<float>(
                numPartitions, [&](auto row) { return row + 33.23; }),
            makeFlatVector<StringView>(
                numPartitions,
                [&](auto row) {
                  return StringView::makeInline(
                      fmt::format("bucket_{}", row * 3));
                }),
        });
  });
  createDuckDbTable(vectors);

  auto inputFilePaths = makeFilePaths(numBatches);
  for (int i = 0; i < numBatches; i++) {
    writeToFile(inputFilePaths[i]->path, vectors[i]);
  }

  auto outputDirectory = TempDirectoryPath::create();
  auto plan = createInsertPlan(
      PlanBuilder().tableScan(rowType),
      rowType,
      outputDirectory->path,
      partitionKeys,
      bucketProperty_,
      compressionKind_,
      getNumWriters(),
      connector::hive::LocationHandle::TableType::kNew,
      commitStrategy_);

  auto task = assertQuery(plan, inputFilePaths, "SELECT count(*) FROM tmp");

  // Verify that there is one partition directory for each partition.
  std::set<std::string> actualPartitionDirectories =
      getLeafSubdirectories(outputDirectory->path);

  std::set<std::string> expectedPartitionDirectories;
  std::set<std::string> partitionNames;
  for (auto i = 0; i < numPartitions; i++) {
    auto partitionName = fmt::format("p0={}/p1=str_{}", i, i);
    partitionNames.emplace(partitionName);
    expectedPartitionDirectories.emplace(
        fs::path(outputDirectory->path) / partitionName);
  }
  EXPECT_EQ(actualPartitionDirectories, expectedPartitionDirectories);

  // Verify distribution of records in partition directories.
  auto iterPartitionDirectory = actualPartitionDirectories.begin();
  auto iterPartitionName = partitionNames.begin();
  while (iterPartitionDirectory != actualPartitionDirectories.end()) {
    assertQuery(
        PlanBuilder().tableScan(rowType).planNode(),
        makeHiveConnectorSplits(*iterPartitionDirectory),
        fmt::format(
            "SELECT * FROM tmp WHERE {}",
            partitionNameToPredicate(*iterPartitionName, partitionTypes)));
    // In case of unbucketed partitioned table, one single file is written to
    // each partition directory for Hive connector.
    if (testMode_ == TestMode::kPartitioned) {
      ASSERT_EQ(countRecursiveFiles(*iterPartitionDirectory), 1);
    } else {
      ASSERT_GE(countRecursiveFiles(*iterPartitionDirectory), 1);
    }

    ++iterPartitionDirectory;
    ++iterPartitionName;
  }
}

TEST_P(PartitionedTableWriterTest, singlePartition) {
  const int32_t numBatches = 2;
  auto rowType =
      ROW({"c0", "p0", "c3", "c5"}, {VARCHAR(), BIGINT(), REAL(), VARCHAR()});
  std::vector<std::string> partitionKeys = {"p0"};

  // Partition vector is constant vector.
  std::vector<RowVectorPtr> vectors = makeBatches(numBatches, [&](auto) {
    return makeRowVector(
        rowType->names(),
        {makeFlatVector<StringView>(
             1'000,
             [&](auto row) {
               return StringView::makeInline(fmt::format("str_{}", row));
             }),
         makeConstant((int64_t)365, 1'000),
         makeFlatVector<float>(1'000, [&](auto row) { return row + 33.23; }),
         makeFlatVector<StringView>(1'000, [&](auto row) {
           return StringView::makeInline(fmt::format("bucket_{}", row * 3));
         })});
  });
  createDuckDbTable(vectors);

  auto inputFilePaths = makeFilePaths(numBatches);
  for (int i = 0; i < numBatches; i++) {
    writeToFile(inputFilePaths[i]->path, vectors[i]);
  }

  auto outputDirectory = TempDirectoryPath::create();
  const int numWriters = getNumWriters();
  auto plan = createInsertPlan(
      PlanBuilder().tableScan(rowType),
      rowType,
      outputDirectory->path,
      partitionKeys,
      bucketProperty_,
      compressionKind_,
      numWriters,
      connector::hive::LocationHandle::TableType::kNew,
      commitStrategy_);

  auto task = assertQueryWithWriterConfigs(
      plan, inputFilePaths, "SELECT count(*) FROM tmp");

  std::set<std::string> partitionDirectories =
      getLeafSubdirectories(outputDirectory->path);

  // Verify only a single partition directory is created.
  ASSERT_EQ(partitionDirectories.size(), 1);
  EXPECT_EQ(
      *partitionDirectories.begin(),
      fs::path(outputDirectory->path) / "p0=365");

  // Verify all data is written to the single partition directory.
  assertQuery(
      PlanBuilder().tableScan(rowType).planNode(),
      makeHiveConnectorSplits(outputDirectory),
      "SELECT * FROM tmp");

  // In case of unbucketed partitioned table, one single file is written to
  // each partition directory for Hive connector.
  if (testMode_ == TestMode::kPartitioned) {
    ASSERT_LE(countRecursiveFiles(*partitionDirectories.begin()), numWriters);
  } else {
    ASSERT_GE(countRecursiveFiles(*partitionDirectories.begin()), numWriters);
  }
}

TEST_P(PartitionedWithoutBucketTableWriterTest, fromSinglePartitionToMultiple) {
  const int32_t numBatches = 1;
  auto rowType = ROW({"c0", "c1"}, {BIGINT(), BIGINT()});
  setDataTypes(rowType);
  std::vector<std::string> partitionKeys = {"c0"};

  // Partition vector is constant vector.
  std::vector<RowVectorPtr> vectors;
  // The initial vector has the same partition key value;
  vectors.push_back(makeRowVector(
      rowType->names(),
      {makeFlatVector<int64_t>(1'000, [&](auto /*unused*/) { return 1; }),
       makeFlatVector<int64_t>(1'000, [&](auto row) { return row + 1; })}));
  // The second vector has different partition key value.
  vectors.push_back(makeRowVector(
      rowType->names(),
      {makeFlatVector<int64_t>(1'000, [&](auto row) { return row * 234 % 30; }),
       makeFlatVector<int64_t>(1'000, [&](auto row) { return row + 1; })}));
  createDuckDbTable(vectors);

  auto outputDirectory = TempDirectoryPath::create();
  auto plan = createInsertPlan(
      PlanBuilder().values(vectors),
      rowType,
      outputDirectory->path,
      partitionKeys,
      nullptr,
      compressionKind_,
      numTableWriterCount_);

  assertQueryWithWriterConfigs(plan, "SELECT count(*) FROM tmp");

  assertQuery(
      PlanBuilder().tableScan(rowType).planNode(),
      makeHiveConnectorSplits(outputDirectory),
      "SELECT * FROM tmp");
}

TEST_P(PartitionedTableWriterTest, maxPartitions) {
  SCOPED_TRACE(testParam_.toString());
  const int32_t maxPartitions = 100;
  const int32_t numPartitions =
      testMode_ == TestMode::kBucketed ? 1 : maxPartitions + 1;
  if (testMode_ == TestMode::kBucketed) {
    setBucketProperty(
        testParam_.bucketKind(),
        1000,
        bucketProperty_->bucketedBy(),
        bucketProperty_->bucketedTypes(),
        bucketProperty_->sortedBy());
  }

  auto rowType = ROW({"p0", "c3", "c5"}, {BIGINT(), REAL(), VARCHAR()});
  std::vector<std::string> partitionKeys = {"p0"};

  RowVectorPtr vector;
  if (testMode_ == TestMode::kPartitioned) {
    vector = makeRowVector(
        rowType->names(),
        {makeFlatVector<int64_t>(numPartitions, [&](auto row) { return row; }),
         makeFlatVector<float>(
             numPartitions, [&](auto row) { return row + 33.23; }),
         makeFlatVector<StringView>(numPartitions, [&](auto row) {
           return StringView::makeInline(fmt::format("bucket_{}", row * 3));
         })});
  } else {
    vector = makeRowVector(
        rowType->names(),
        {makeFlatVector<int64_t>(4'000, [&](auto /*unused*/) { return 0; }),
         makeFlatVector<float>(4'000, [&](auto row) { return row + 33.23; }),
         makeFlatVector<StringView>(4'000, [&](auto row) {
           return StringView::makeInline(fmt::format("bucket_{}", row * 3));
         })});
  };

  auto outputDirectory = TempDirectoryPath::create();
  auto plan = createInsertPlan(
      PlanBuilder().values({vector}),
      rowType,
      outputDirectory->path,
      partitionKeys,
      bucketProperty_,
      compressionKind_,
      getNumWriters(),
      connector::hive::LocationHandle::TableType::kNew,
      commitStrategy_);

  if (testMode_ == TestMode::kPartitioned) {
    VELOX_ASSERT_THROW(
        AssertQueryBuilder(plan)
            .connectorConfig(
                kHiveConnectorId,
                HiveConfig::kMaxPartitionsPerWriters,
                folly::to<std::string>(maxPartitions))
            .copyResults(pool()),
        fmt::format(
            "Exceeded limit of {} distinct partitions.", maxPartitions));
  } else {
    VELOX_ASSERT_THROW(
        AssertQueryBuilder(plan)
            .connectorConfig(
                kHiveConnectorId,
                HiveConfig::kMaxPartitionsPerWriters,
                folly::to<std::string>(maxPartitions))
            .copyResults(pool()),
        "Exceeded open writer limit");
  }
}

// Test TableWriter does not create a file if input is empty.
TEST_P(AllTableWriterTest, writeNoFile) {
  auto outputDirectory = TempDirectoryPath::create();
  auto plan = createInsertPlan(
      PlanBuilder().tableScan(rowType_).filter("false"),
      rowType_,
      outputDirectory->path);

  auto execute = [&](const std::shared_ptr<const core::PlanNode>& plan,
                     std::shared_ptr<core::QueryCtx> queryCtx) {
    CursorParameters params;
    params.planNode = plan;
    params.queryCtx = queryCtx;
    readCursor(params, [&](Task* task) { task->noMoreSplits("0"); });
  };

  execute(plan, std::make_shared<core::QueryCtx>(executor_.get()));
  ASSERT_TRUE(fs::is_empty(outputDirectory->path));
}

TEST_P(UnpartitionedTableWriterTest, differentCompression) {
  std::vector<CompressionKind> compressions{
      CompressionKind_NONE,
      CompressionKind_ZLIB,
      CompressionKind_SNAPPY,
      CompressionKind_LZO,
      CompressionKind_ZSTD,
      CompressionKind_LZ4,
      CompressionKind_GZIP,
      CompressionKind_MAX};

  for (auto compressionKind : compressions) {
    auto input = makeVectors(10, 10);
    auto outputDirectory = TempDirectoryPath::create();
    if (compressionKind == CompressionKind_MAX) {
      VELOX_ASSERT_THROW(
          createInsertPlan(
              PlanBuilder().values(input),
              rowType_,
              outputDirectory->path,
              {},
              nullptr,
              compressionKind,
              numTableWriterCount_,
              connector::hive::LocationHandle::TableType::kNew),
          "Unsupported compression type: CompressionKind_MAX");
      return;
    }
    auto plan = createInsertPlan(
        PlanBuilder().values(input),
        rowType_,
        outputDirectory->path,
        {},
        nullptr,
        compressionKind,
        numTableWriterCount_,
        connector::hive::LocationHandle::TableType::kNew);

    // currently we don't support any compression in PARQUET format
    if (fileFormat_ == FileFormat::PARQUET &&
        compressionKind != CompressionKind_NONE) {
      continue;
    }
    if (compressionKind == CompressionKind_NONE ||
        compressionKind == CompressionKind_ZLIB ||
        compressionKind == CompressionKind_ZSTD) {
      auto result = AssertQueryBuilder(plan)
                        .config(
                            QueryConfig::kTaskWriterCount,
                            std::to_string(numTableWriterCount_))
                        .copyResults(pool());
      assertEqualResults(
          {makeRowVector({makeConstant<int64_t>(100, 1)})}, {result});
    } else {
      VELOX_ASSERT_THROW(
          AssertQueryBuilder(plan)
              .config(
                  QueryConfig::kTaskWriterCount,
                  std::to_string(numTableWriterCount_))
              .copyResults(pool()),
          "Unsupported compression type:");
    }
  }
}

TEST_P(UnpartitionedTableWriterTest, runtimeStatsCheck) {
  // The runtime stats test only applies for dwrf file format.
  if (fileFormat_ != dwio::common::FileFormat::DWRF) {
    return;
  }
  struct {
    int numInputVectors;
    std::string maxStripeSize;
    int expectedNumStripes;

    std::string debugString() const {
      return fmt::format(
          "numInputVectors: {}, maxStripeSize: {}, expectedNumStripes: {}",
          numInputVectors,
          maxStripeSize,
          expectedNumStripes);
    }
  } testSettings[] = {
      {10, "1GB", 1},
      {1, "1GB", 1},
      {2, "1GB", 1},
      {10, "1B", 10},
      {2, "1B", 2},
      {1, "1B", 1}};

  for (const auto& testData : testSettings) {
    SCOPED_TRACE(testData.debugString());
    auto rowType = ROW({"c0", "c1"}, {VARCHAR(), BIGINT()});

    VectorFuzzer::Options options;
    options.nullRatio = 0.0;
    options.vectorSize = 1;
    options.stringLength = 1L << 20;
    VectorFuzzer fuzzer(options, pool());

    std::vector<RowVectorPtr> vectors;
    for (int i = 0; i < testData.numInputVectors; ++i) {
      vectors.push_back(fuzzer.fuzzInputRow(rowType));
    }

    createDuckDbTable(vectors);

    auto outputDirectory = TempDirectoryPath::create();
    auto plan = createInsertPlan(
        PlanBuilder().values(vectors),
        rowType,
        outputDirectory->path,
        {},
        nullptr,
        compressionKind_,
        1,
        connector::hive::LocationHandle::TableType::kNew);
    const std::shared_ptr<Task> task =
        AssertQueryBuilder(plan, duckDbQueryRunner_)
            .config(QueryConfig::kTaskWriterCount, std::to_string(1))
            .connectorConfig(
                kHiveConnectorId,
                HiveConfig::kOrcWriterMaxStripeSize,
                testData.maxStripeSize)
            .assertResults("SELECT count(*) FROM tmp");
    auto stats = task->taskStats().pipelineStats.front().operatorStats;
<<<<<<< HEAD
=======
    if (testData.maxStripeSize == "1GB") {
      ASSERT_GT(
          stats[1].memoryStats.peakTotalMemoryReservation,
          testData.numInputVectors * options.stringLength);
    }
>>>>>>> 2a60c331
    ASSERT_EQ(
        stats[1].runtimeStats["stripeSize"].count, testData.expectedNumStripes);
    ASSERT_EQ(stats[1].runtimeStats["numWrittenFiles"].sum, 1);
    ASSERT_EQ(stats[1].runtimeStats["numWrittenFiles"].count, 1);
  }
}

TEST_P(UnpartitionedTableWriterTest, immutableSettings) {
  struct {
    connector::hive::LocationHandle::TableType dataType;
    bool immutablePartitionsEnabled;
    bool expectedInsertSuccees;

    std::string debugString() const {
      return fmt::format(
          "dataType:{}, immutablePartitionsEnabled:{}, operationSuccess:{}",
          dataType,
          immutablePartitionsEnabled,
          expectedInsertSuccees);
    }
  } testSettings[] = {
      {connector::hive::LocationHandle::TableType::kNew, true, true},
      {connector::hive::LocationHandle::TableType::kNew, false, true},
      {connector::hive::LocationHandle::TableType::kExisting, true, false},
      {connector::hive::LocationHandle::TableType::kExisting, false, true}};

  for (auto testData : testSettings) {
    SCOPED_TRACE(testData.debugString());
    std::unordered_map<std::string, std::string> propFromFile{
        {"hive.immutable-partitions",
         testData.immutablePartitionsEnabled ? "true" : "false"}};
    std::shared_ptr<const Config> connectorProperties{
        std::make_shared<core::MemConfig>(propFromFile)};
    resetHiveConnector(connectorProperties);

    auto input = makeVectors(10, 10);
    auto outputDirectory = TempDirectoryPath::create();
    auto plan = createInsertPlan(
        PlanBuilder().values(input),
        rowType_,
        outputDirectory->path,
        {},
        nullptr,
        CompressionKind_NONE,
        numTableWriterCount_,
        testData.dataType);

    if (!testData.expectedInsertSuccees) {
      VELOX_ASSERT_THROW(
          AssertQueryBuilder(plan).copyResults(pool()),
          "Unpartitioned Hive tables are immutable.");
    } else {
      auto result = AssertQueryBuilder(plan)
                        .config(
                            QueryConfig::kTaskWriterCount,
                            std::to_string(numTableWriterCount_))
                        .copyResults(pool());
      assertEqualResults(
          {makeRowVector({makeConstant<int64_t>(100, 1)})}, {result});
    }
  }
}

TEST_P(BucketedTableOnlyWriteTest, bucketCountLimit) {
  SCOPED_TRACE(testParam_.toString());
  auto input = makeVectors(1, 100);
  createDuckDbTable(input);
  struct {
    uint32_t bucketCount;
    bool expectedError;

    std::string debugString() const {
      return fmt::format(
          "bucketCount:{} expectedError:{}", bucketCount, expectedError);
    }
  } testSettings[] = {
      {1, false},
      {3, false},
      {HiveDataSink::maxBucketCount() - 1, false},
      {HiveDataSink::maxBucketCount(), true},
      {HiveDataSink::maxBucketCount() + 1, true},
      {HiveDataSink::maxBucketCount() * 2, true}};
  for (const auto& testData : testSettings) {
    SCOPED_TRACE(testData.debugString());
    auto outputDirectory = TempDirectoryPath::create();
    setBucketProperty(
        bucketProperty_->kind(),
        testData.bucketCount,
        bucketProperty_->bucketedBy(),
        bucketProperty_->bucketedTypes(),
        bucketProperty_->sortedBy());
    auto plan = createInsertPlan(
        PlanBuilder().values({input}),
        rowType_,
        outputDirectory->path,
        partitionedBy_,
        bucketProperty_,
        compressionKind_,
        getNumWriters(),
        connector::hive::LocationHandle::TableType::kNew,
        commitStrategy_);
    if (testData.expectedError) {
      VELOX_ASSERT_THROW(
          AssertQueryBuilder(plan)
              .connectorConfig(
                  kHiveConnectorId,
                  HiveConfig::kMaxPartitionsPerWriters,
                  // Make sure we have a sufficient large writer limit.
                  folly::to<std::string>(testData.bucketCount * 2))
              .copyResults(pool()),
          "bucketCount exceeds the limit");
    } else {
      assertQueryWithWriterConfigs(plan, "SELECT count(*) FROM tmp");

      assertQuery(
          PlanBuilder().tableScan(rowType_).planNode(),
          makeHiveConnectorSplits(outputDirectory),
          "SELECT * FROM tmp");
      verifyTableWriterOutput(outputDirectory->path, rowType_);
    }
  }
}

TEST_P(BucketedTableOnlyWriteTest, mismatchedBucketTypes) {
  SCOPED_TRACE(testParam_.toString());
  auto input = makeVectors(1, 100);
  createDuckDbTable(input);
  auto outputDirectory = TempDirectoryPath::create();
  std::vector<TypePtr> badBucketedBy = bucketProperty_->bucketedTypes();
  const auto oldType = badBucketedBy[0];
  badBucketedBy[0] = VARCHAR();
  setBucketProperty(
      bucketProperty_->kind(),
      bucketProperty_->bucketCount(),
      bucketProperty_->bucketedBy(),
      badBucketedBy,
      bucketProperty_->sortedBy());
  auto plan = createInsertPlan(
      PlanBuilder().values({input}),
      rowType_,
      outputDirectory->path,
      partitionedBy_,
      bucketProperty_,
      compressionKind_,
      getNumWriters(),
      connector::hive::LocationHandle::TableType::kNew,
      commitStrategy_);
  VELOX_ASSERT_THROW(
      AssertQueryBuilder(plan).copyResults(pool()),
      fmt::format(
          "Input column {} type {} doesn't match bucket type {}",
          bucketProperty_->bucketedBy()[0],
          oldType->toString(),
          bucketProperty_->bucketedTypes()[0]));
}

DEBUG_ONLY_TEST_P(BucketedTableOnlyWriteTest, spillingCheck) {
  if (!testParam_.bucketSort()) {
    // This test only applies for bucket sort.
    return;
  }
  SCOPED_TRACE(testParam_.toString());
  auto input = makeVectors(10, 100);
  createDuckDbTable(input);

  for (const auto& writerSpillEnabled : {false, true}) {
    SCOPED_TRACE(fmt::format("writerSpillEnabled: {}", writerSpillEnabled));
    auto outputDirectory = TempDirectoryPath::create();
    auto plan = createInsertPlan(
        PlanBuilder().values({input}),
        rowType_,
        outputDirectory->path,
        partitionedBy_,
        bucketProperty_,
        compressionKind_,
        getNumWriters(),
        connector::hive::LocationHandle::TableType::kNew,
        commitStrategy_);
    std::atomic<bool> memoryReserved{false};
    SCOPED_TESTVALUE_SET(
        "facebook::velox::common::memory::MemoryPoolImpl::maybeReserve",
        std::function<void(memory::MemoryPool*)>(
            [&](memory::MemoryPool* pool) { memoryReserved = true; }));
    assertQueryWithWriterConfigs(plan, "SELECT count(*) FROM tmp");
    // We don't expect memory reservation to be triggered.
    ASSERT_FALSE(memoryReserved);
  }
}

TEST_P(AllTableWriterTest, tableWriteOutputCheck) {
  SCOPED_TRACE(testParam_.toString());
  if (!testParam_.multiDrivers() ||
      testParam_.testMode() != TestMode::kUnpartitioned) {
    return;
  }
  auto input = makeVectors(10, 100);
  createDuckDbTable(input);
  auto outputDirectory = TempDirectoryPath::create();
  auto plan = createInsertPlan(
      PlanBuilder().values({input}),
      rowType_,
      outputDirectory->path,
      partitionedBy_,
      bucketProperty_,
      compressionKind_,
      getNumWriters(),
      connector::hive::LocationHandle::TableType::kNew,
      commitStrategy_,
      false);

  auto result = runQueryWithWriterConfigs(plan);
  auto writtenRowVector = result->childAt(TableWriteTraits::kRowCountChannel)
                              ->asFlatVector<int64_t>();
  auto fragmentVector = result->childAt(TableWriteTraits::kFragmentChannel)
                            ->asFlatVector<StringView>();
  auto commitContextVector = result->childAt(TableWriteTraits::kContextChannel)
                                 ->asFlatVector<StringView>();
  const int64_t expectedRows = 10 * 100;
  std::vector<std::string> writeFiles;
  int64_t numRows{0};
  for (int i = 0; i < result->size(); ++i) {
    if (testParam_.multiDrivers()) {
      ASSERT_FALSE(commitContextVector->isNullAt(i));
      if (!fragmentVector->isNullAt(i)) {
        ASSERT_TRUE(writtenRowVector->isNullAt(i));
      }
    } else {
      if (i == 0) {
        ASSERT_TRUE(fragmentVector->isNullAt(i));
      } else {
        ASSERT_TRUE(writtenRowVector->isNullAt(i));
        ASSERT_FALSE(fragmentVector->isNullAt(i));
      }
      ASSERT_FALSE(commitContextVector->isNullAt(i));
    }
    if (!fragmentVector->isNullAt(i)) {
      ASSERT_FALSE(fragmentVector->isNullAt(i));
      folly::dynamic obj = folly::parseJson(fragmentVector->valueAt(i));
      if (testMode_ == TestMode::kUnpartitioned) {
        ASSERT_EQ(obj["targetPath"], outputDirectory->path);
        ASSERT_EQ(obj["writePath"], outputDirectory->path);
      } else {
        std::string partitionDirRe;
        for (const auto& partitionBy : partitionedBy_) {
          partitionDirRe += fmt::format("/{}=.+", partitionBy);
        }
        ASSERT_TRUE(RE2::FullMatch(
            obj["targetPath"].asString(),
            fmt::format("{}{}", outputDirectory->path, partitionDirRe)))
            << obj["targetPath"].asString();
        ASSERT_TRUE(RE2::FullMatch(
            obj["writePath"].asString(),
            fmt::format("{}{}", outputDirectory->path, partitionDirRe)))
            << obj["writePath"].asString();
      }
      numRows += obj["rowCount"].asInt();
      ASSERT_EQ(obj["updateMode"].asString(), "NEW");

      ASSERT_TRUE(obj["fileWriteInfos"].isArray());
      ASSERT_EQ(obj["fileWriteInfos"].size(), 1);
      folly::dynamic writerInfoObj = obj["fileWriteInfos"][0];
      const std::string writeFileName =
          writerInfoObj["writeFileName"].asString();
      writeFiles.push_back(writeFileName);
      const std::string targetFileName =
          writerInfoObj["targetFileName"].asString();
      const std::string writeFileFullPath =
          obj["writePath"].asString() + "/" + writeFileName;
      std::filesystem::path path{writeFileFullPath};
      const auto actualFileSize = fs::file_size(path);
      ASSERT_EQ(obj["onDiskDataSizeInBytes"].asInt(), actualFileSize);
      ASSERT_EQ(writerInfoObj["fileSize"], actualFileSize);
      if (commitStrategy_ == CommitStrategy::kNoCommit) {
        ASSERT_EQ(writeFileName, targetFileName);
      } else {
        ASSERT_TRUE(writeFileName.find(targetFileName) != std::string::npos);
      }
    }
    if (!commitContextVector->isNullAt(i)) {
      ASSERT_TRUE(RE2::FullMatch(
          commitContextVector->valueAt(i).getString(),
          fmt::format(".*{}.*", commitStrategy_)))
          << commitContextVector->valueAt(i);
    }
  }
  ASSERT_EQ(numRows, expectedRows);
  if (testMode_ == TestMode::kUnpartitioned) {
    ASSERT_GT(writeFiles.size(), 0);
    ASSERT_LE(writeFiles.size(), numTableWriterCount_);
  }
  auto diskFiles = listAllFiles(outputDirectory->path);
  std::sort(diskFiles.begin(), diskFiles.end());
  std::sort(writeFiles.begin(), writeFiles.end());
  ASSERT_EQ(diskFiles, writeFiles)
      << "\nwrite files: " << folly::join(",", writeFiles)
      << "\ndisk files: " << folly::join(",", diskFiles);
  // Verify the utilities provided by table writer traits.
  ASSERT_EQ(TableWriteTraits::getRowCount(result), 10 * 100);
  auto obj = TableWriteTraits::getTableCommitContext(result);
  ASSERT_EQ(
      obj[TableWriteTraits::kCommitStrategyContextKey],
      commitStrategyToString(commitStrategy_));
  ASSERT_EQ(obj[TableWriteTraits::klastPageContextKey], true);
  ASSERT_EQ(obj[TableWriteTraits::kLifeSpanContextKey], "TaskWide");
}

TEST_P(AllTableWriterTest, columnStatsDataTypes) {
  auto rowType =
      ROW({"c0", "c1", "c2", "c3", "c4", "c5", "c6", "c7", "c8"},
          {BIGINT(),
           INTEGER(),
           SMALLINT(),
           REAL(),
           DOUBLE(),
           VARCHAR(),
           BOOLEAN(),
           MAP(DATE(), BIGINT()),
           ARRAY(BIGINT())});
  setDataTypes(rowType);
  std::vector<RowVectorPtr> input;
  input.push_back(makeRowVector(
      rowType_->names(),
      {
          makeFlatVector<int64_t>(1'000, [&](auto row) { return 1; }),
          makeFlatVector<int32_t>(1'000, [&](auto row) { return 1; }),
          makeFlatVector<int16_t>(1'000, [&](auto row) { return row; }),
          makeFlatVector<float>(1'000, [&](auto row) { return row + 33.23; }),
          makeFlatVector<double>(1'000, [&](auto row) { return row + 33.23; }),
          makeFlatVector<StringView>(
              1'000,
              [&](auto row) {
                return StringView(std::to_string(row).c_str());
              }),
          makeFlatVector<bool>(1'000, [&](auto row) { return true; }),
          makeMapVector<int32_t, int64_t>(
              1'000,
              [](auto /*row*/) { return 5; },
              [](auto row) { return row; },
              [](auto row) { return row * 3; }),
          makeArrayVector<int64_t>(
              1'000,
              [](auto /*row*/) { return 5; },
              [](auto row) { return row * 3; }),
      }));
  createDuckDbTable(input);
  auto outputDirectory = TempDirectoryPath::create();

  std::vector<FieldAccessTypedExprPtr> groupingKeyFields;
  for (int i = 0; i < partitionedBy_.size(); ++i) {
    groupingKeyFields.emplace_back(std::make_shared<core::FieldAccessTypedExpr>(
        partitionTypes_.at(i), partitionedBy_.at(i)));
  }

  // aggregation node
  core::TypedExprPtr intInputField =
      std::make_shared<const core::FieldAccessTypedExpr>(SMALLINT(), "c2");
  auto minCallExpr = std::make_shared<const core::CallTypedExpr>(
      SMALLINT(), std::vector<core::TypedExprPtr>{intInputField}, "min");
  auto maxCallExpr = std::make_shared<const core::CallTypedExpr>(
      SMALLINT(), std::vector<core::TypedExprPtr>{intInputField}, "max");
  auto distinctCountCallExpr = std::make_shared<const core::CallTypedExpr>(
      VARCHAR(),
      std::vector<core::TypedExprPtr>{intInputField},
      "approx_distinct");

  core::TypedExprPtr strInputField =
      std::make_shared<const core::FieldAccessTypedExpr>(VARCHAR(), "c5");
  auto maxDataSizeCallExpr = std::make_shared<const core::CallTypedExpr>(
      BIGINT(),
      std::vector<core::TypedExprPtr>{strInputField},
      "max_data_size_for_stats");
  auto sumDataSizeCallExpr = std::make_shared<const core::CallTypedExpr>(
      BIGINT(),
      std::vector<core::TypedExprPtr>{strInputField},
      "sum_data_size_for_stats");

  core::TypedExprPtr boolInputField =
      std::make_shared<const core::FieldAccessTypedExpr>(BOOLEAN(), "c6");
  auto countCallExpr = std::make_shared<const core::CallTypedExpr>(
      BIGINT(), std::vector<core::TypedExprPtr>{boolInputField}, "count");
  auto countIfCallExpr = std::make_shared<const core::CallTypedExpr>(
      BIGINT(), std::vector<core::TypedExprPtr>{boolInputField}, "count_if");

  core::TypedExprPtr mapInputField =
      std::make_shared<const core::FieldAccessTypedExpr>(
          MAP(DATE(), BIGINT()), "c7");
  auto countMapCallExpr = std::make_shared<const core::CallTypedExpr>(
      BIGINT(), std::vector<core::TypedExprPtr>{mapInputField}, "count");
  auto sumDataSizeMapCallExpr = std::make_shared<const core::CallTypedExpr>(
      BIGINT(),
      std::vector<core::TypedExprPtr>{mapInputField},
      "sum_data_size_for_stats");

  core::TypedExprPtr arrayInputField =
      std::make_shared<const core::FieldAccessTypedExpr>(
          MAP(DATE(), BIGINT()), "c7");
  auto countArrayCallExpr = std::make_shared<const core::CallTypedExpr>(
      BIGINT(), std::vector<core::TypedExprPtr>{mapInputField}, "count");
  auto sumDataSizeArrayCallExpr = std::make_shared<const core::CallTypedExpr>(
      BIGINT(),
      std::vector<core::TypedExprPtr>{mapInputField},
      "sum_data_size_for_stats");

  const std::vector<std::string> aggregateNames = {
      "min",
      "max",
      "approx_distinct",
      "max_data_size_for_stats",
      "sum_data_size_for_stats",
      "count",
      "count_if",
      "count",
      "sum_data_size_for_stats",
      "count",
      "sum_data_size_for_stats",
  };

  auto makeAggregate = [](const auto& callExpr) {
    std::vector<TypePtr> rawInputTypes;
    for (const auto& input : callExpr->inputs()) {
      rawInputTypes.push_back(input->type());
    }
    return core::AggregationNode::Aggregate{
        callExpr,
        rawInputTypes,
        nullptr, // mask
        {}, // sortingKeys
        {} // sortingOrders
    };
  };

  std::vector<core::AggregationNode::Aggregate> aggregates = {
      makeAggregate(minCallExpr),
      makeAggregate(maxCallExpr),
      makeAggregate(distinctCountCallExpr),
      makeAggregate(maxDataSizeCallExpr),
      makeAggregate(sumDataSizeCallExpr),
      makeAggregate(countCallExpr),
      makeAggregate(countIfCallExpr),
      makeAggregate(countMapCallExpr),
      makeAggregate(sumDataSizeMapCallExpr),
      makeAggregate(countArrayCallExpr),
      makeAggregate(sumDataSizeArrayCallExpr),
  };
  const auto aggregationNode = std::make_shared<core::AggregationNode>(
      core::PlanNodeId(),
      core::AggregationNode::Step::kPartial,
      groupingKeyFields,
      std::vector<core::FieldAccessTypedExprPtr>{},
      aggregateNames,
      aggregates,
      false, // ignoreNullKeys
      PlanBuilder().values({input}).planNode());

  auto plan = PlanBuilder()
                  .values({input})
                  .addNode(addTableWriter(
                      rowType_,
                      rowType_->names(),
                      aggregationNode,
                      std::make_shared<core::InsertTableHandle>(
                          kHiveConnectorId,
                          makeHiveInsertTableHandle(
                              rowType_->names(),
                              rowType_->children(),
                              partitionedBy_,
                              nullptr,
                              makeLocationHandle(outputDirectory->path))),
                      false,
                      CommitStrategy::kNoCommit))
                  .planNode();

  // the result is in format of : row/fragments/context/[partition]/[stats]
  int nextColumnStatsIndex = 3 + partitionedBy_.size();
  const RowVectorPtr result = AssertQueryBuilder(plan).copyResults(pool());
  auto minStatsVector =
      result->childAt(nextColumnStatsIndex++)->asFlatVector<int16_t>();
  ASSERT_EQ(minStatsVector->valueAt(0), 0);
  const auto maxStatsVector =
      result->childAt(nextColumnStatsIndex++)->asFlatVector<int16_t>();
  ASSERT_EQ(maxStatsVector->valueAt(0), 999);
  const auto distinctCountStatsVector =
      result->childAt(nextColumnStatsIndex++)->asFlatVector<StringView>();
  HashStringAllocator allocator{pool_.get()};
  DenseHll denseHll{
      std::string(distinctCountStatsVector->valueAt(0)).c_str(), &allocator};
  ASSERT_EQ(denseHll.cardinality(), 1000);
  const auto maxDataSizeStatsVector =
      result->childAt(nextColumnStatsIndex++)->asFlatVector<int64_t>();
  ASSERT_EQ(maxDataSizeStatsVector->valueAt(0), 7);
  const auto sumDataSizeStatsVector =
      result->childAt(nextColumnStatsIndex++)->asFlatVector<int64_t>();
  ASSERT_EQ(sumDataSizeStatsVector->valueAt(0), 6890);
  const auto countStatsVector =
      result->childAt(nextColumnStatsIndex++)->asFlatVector<int64_t>();
  ASSERT_EQ(countStatsVector->valueAt(0), 1000);
  const auto countIfStatsVector =
      result->childAt(nextColumnStatsIndex++)->asFlatVector<int64_t>();
  ASSERT_EQ(countStatsVector->valueAt(0), 1000);
  const auto countMapStatsVector =
      result->childAt(nextColumnStatsIndex++)->asFlatVector<int64_t>();
  ASSERT_EQ(countMapStatsVector->valueAt(0), 1000);
  const auto sumDataSizeMapStatsVector =
      result->childAt(nextColumnStatsIndex++)->asFlatVector<int64_t>();
  ASSERT_EQ(sumDataSizeMapStatsVector->valueAt(0), 64000);
  const auto countArrayStatsVector =
      result->childAt(nextColumnStatsIndex++)->asFlatVector<int64_t>();
  ASSERT_EQ(countArrayStatsVector->valueAt(0), 1000);
  const auto sumDataSizeArrayStatsVector =
      result->childAt(nextColumnStatsIndex++)->asFlatVector<int64_t>();
  ASSERT_EQ(sumDataSizeArrayStatsVector->valueAt(0), 64000);
}

TEST_P(AllTableWriterTest, columnStats) {
  auto input = makeVectors(1, 100);
  createDuckDbTable(input);
  auto outputDirectory = TempDirectoryPath::create();

  // 1. standard columns
  std::vector<std::string> output = {
      "numWrittenRows", "fragment", "tableCommitContext"};
  std::vector<TypePtr> types = {BIGINT(), VARBINARY(), VARBINARY()};
  std::vector<core::FieldAccessTypedExprPtr> groupingKeys;
  // 2. partition columns
  for (int i = 0; i < partitionedBy_.size(); i++) {
    groupingKeys.emplace_back(
        std::make_shared<const core::FieldAccessTypedExpr>(
            partitionTypes_.at(i), partitionedBy_.at(i)));
    output.emplace_back(partitionedBy_.at(i));
    types.emplace_back(partitionTypes_.at(i));
  }
  // 3. stats columns
  output.emplace_back("min");
  types.emplace_back(BIGINT());
  const auto writerOutputType = ROW(std::move(output), std::move(types));

  // aggregation node
  auto aggregationNode = generateAggregationNode(
      "c0",
      groupingKeys,
      core::AggregationNode::Step::kPartial,
      PlanBuilder().values({input}).planNode());

  auto plan = PlanBuilder()
                  .values({input})
                  .addNode(addTableWriter(
                      rowType_,
                      rowType_->names(),
                      aggregationNode,
                      std::make_shared<core::InsertTableHandle>(
                          kHiveConnectorId,
                          makeHiveInsertTableHandle(
                              rowType_->names(),
                              rowType_->children(),
                              partitionedBy_,
                              bucketProperty_,
                              makeLocationHandle(outputDirectory->path))),
                      false,
                      commitStrategy_))
                  .planNode();

  auto result = AssertQueryBuilder(plan).copyResults(pool());
  auto rowVector = result->childAt(0)->asFlatVector<int64_t>();
  auto fragmentVector = result->childAt(1)->asFlatVector<StringView>();
  auto commitContextVector = result->childAt(2)->asFlatVector<StringView>();
  auto columnStatsVector =
      result->childAt(3 + partitionedBy_.size())->asFlatVector<int64_t>();

  const int64_t expectedRows = 10 * 100;
  std::vector<std::string> writeFiles;
  int64_t numRows{0};

  // For partitioned, expected result is as follows:
  // Row     Fragment           Context       partition           c1_min_value
  // null    null                x            partition1          0
  // null    null                x            partition2          10
  // null    null                x            partition3          15
  // count   null                x            null                null
  // null    partition1_update   x            null                null
  // null    partition1_update   x            null                null
  // null    partition2_update   x            null                null
  // null    partition2_update   x            null                null
  // null    partition3_update   x            null                null
  //
  // Note that we can have multiple same partition_update, they're for different
  // files, but for stats, we would only have one record for each partition
  //
  // For unpartitioned, expected result is:
  // Row     Fragment           Context       partition           c1_min_value
  // null    null                x                                0
  // count   null                x            null                null
  // null    update              x            null                null

  int countRow = 0;
  while (!columnStatsVector->isNullAt(countRow)) {
    countRow++;
  }
  for (int i = 0; i < result->size(); ++i) {
    if (i < countRow) {
      ASSERT_FALSE(columnStatsVector->isNullAt(i));
      ASSERT_TRUE(rowVector->isNullAt(i));
      ASSERT_TRUE(fragmentVector->isNullAt(i));
    } else if (i == countRow) {
      ASSERT_TRUE(columnStatsVector->isNullAt(i));
      ASSERT_FALSE(rowVector->isNullAt(i));
      ASSERT_TRUE(fragmentVector->isNullAt(i));
    } else {
      ASSERT_TRUE(columnStatsVector->isNullAt(i));
      ASSERT_TRUE(rowVector->isNullAt(i));
      ASSERT_FALSE(fragmentVector->isNullAt(i));
    }
  }
}

TEST_P(AllTableWriterTest, columnStatsWithTableWriteMerge) {
  auto input = makeVectors(1, 100);
  createDuckDbTable(input);
  auto outputDirectory = TempDirectoryPath::create();

  // 1. standard columns
  std::vector<std::string> output = {
      "numWrittenRows", "fragment", "tableCommitContext"};
  std::vector<TypePtr> types = {BIGINT(), VARBINARY(), VARBINARY()};
  std::vector<core::FieldAccessTypedExprPtr> groupingKeys;
  // 2. partition columns
  for (int i = 0; i < partitionedBy_.size(); i++) {
    groupingKeys.emplace_back(
        std::make_shared<const core::FieldAccessTypedExpr>(
            partitionTypes_.at(i), partitionedBy_.at(i)));
    output.emplace_back(partitionedBy_.at(i));
    types.emplace_back(partitionTypes_.at(i));
  }
  // 3. stats columns
  output.emplace_back("min");
  types.emplace_back(BIGINT());
  const auto writerOutputType = ROW(std::move(output), std::move(types));

  // aggregation node
  auto aggregationNode = generateAggregationNode(
      "c0",
      groupingKeys,
      core::AggregationNode::Step::kPartial,
      PlanBuilder().values({input}).planNode());

  auto tableWriterPlan = PlanBuilder().values({input}).addNode(addTableWriter(
      rowType_,
      rowType_->names(),
      aggregationNode,
      std::make_shared<core::InsertTableHandle>(
          kHiveConnectorId,
          makeHiveInsertTableHandle(
              rowType_->names(),
              rowType_->children(),
              partitionedBy_,
              bucketProperty_,
              makeLocationHandle(outputDirectory->path))),
      false,
      commitStrategy_));

  auto mergeAggregationNode = generateAggregationNode(
      "min",
      groupingKeys,
      core::AggregationNode::Step::kIntermediate,
      std::move(tableWriterPlan.planNode()));

  auto finalPlan = tableWriterPlan.capturePlanNodeId(tableWriteNodeId_)
                       .localPartition(std::vector<std::string>{})
                       .tableWriteMerge(std::move(mergeAggregationNode))
                       .planNode();

  auto result = AssertQueryBuilder(finalPlan).copyResults(pool());
  auto rowVector = result->childAt(0)->asFlatVector<int64_t>();
  auto fragmentVector = result->childAt(1)->asFlatVector<StringView>();
  auto commitContextVector = result->childAt(2)->asFlatVector<StringView>();
  auto columnStatsVector =
      result->childAt(3 + partitionedBy_.size())->asFlatVector<int64_t>();

  const int64_t expectedRows = 10 * 100;
  std::vector<std::string> writeFiles;
  int64_t numRows{0};

  // For partitioned, expected result is as follows:
  // Row     Fragment           Context       partition           c1_min_value
  // null    null                x            partition1          0
  // null    null                x            partition2          10
  // null    null                x            partition3          15
  // count   null                x            null                null
  // null    partition1_update   x            null                null
  // null    partition1_update   x            null                null
  // null    partition2_update   x            null                null
  // null    partition2_update   x            null                null
  // null    partition3_update   x            null                null
  //
  // Note that we can have multiple same partition_update, they're for different
  // files, but for stats, we would only have one record for each partition
  //
  // For unpartitioned, expected result is:
  // Row     Fragment           Context       partition           c1_min_value
  // null    null                x                                0
  // count   null                x            null                null
  // null    update              x            null                null

  int statsRow = 0;
  while (columnStatsVector->isNullAt(statsRow) && statsRow < result->size()) {
    ++statsRow;
  }
  for (int i = 1; i < result->size(); ++i) {
    if (i < statsRow) {
      ASSERT_TRUE(rowVector->isNullAt(i));
      ASSERT_FALSE(fragmentVector->isNullAt(i));
      ASSERT_TRUE(columnStatsVector->isNullAt(i));
    } else if (i < result->size() - 1) {
      ASSERT_TRUE(rowVector->isNullAt(i));
      ASSERT_TRUE(fragmentVector->isNullAt(i));
      ASSERT_FALSE(columnStatsVector->isNullAt(i));
    } else {
      ASSERT_FALSE(rowVector->isNullAt(i));
      ASSERT_TRUE(fragmentVector->isNullAt(i));
      ASSERT_TRUE(columnStatsVector->isNullAt(i));
    }
  }
}

// TODO: add partitioned table write update mode tests and more failure tests.

TEST_P(AllTableWriterTest, tableWriterStats) {
  const int32_t numBatches = 2;
  auto rowType =
      ROW({"c0", "p0", "c3", "c5"}, {VARCHAR(), BIGINT(), REAL(), VARCHAR()});
  std::vector<std::string> partitionKeys = {"p0"};

  VectorFuzzer::Options options;
  options.vectorSize = 1000;
  VectorFuzzer fuzzer(options, pool());
  // Partition vector is constant vector.
  std::vector<RowVectorPtr> vectors = makeBatches(numBatches, [&](auto) {
    return makeRowVector(
        rowType->names(),
        {fuzzer.fuzzFlat(VARCHAR()),
         fuzzer.fuzzConstant(BIGINT()),
         fuzzer.fuzzFlat(REAL()),
         fuzzer.fuzzFlat(VARCHAR())});
  });
  createDuckDbTable(vectors);

  auto inputFilePaths = makeFilePaths(numBatches);
  for (int i = 0; i < numBatches; i++) {
    writeToFile(inputFilePaths[i]->path, vectors[i]);
  }

  auto outputDirectory = TempDirectoryPath::create();
  const int numWriters = getNumWriters();
  auto plan = createInsertPlan(
      PlanBuilder().tableScan(rowType),
      rowType,
      outputDirectory->path,
      partitionKeys,
      bucketProperty_,
      compressionKind_,
      numWriters,
      connector::hive::LocationHandle::TableType::kNew,
      commitStrategy_);

  auto task = assertQueryWithWriterConfigs(
      plan, inputFilePaths, "SELECT count(*) FROM tmp");

  // Each batch would create a new partition, numWrittenFiles is same as
  // partition num when not bucketed. When bucketed, it's partitionNum *
  // bucketNum, bucket number is 4
  const int numWrittenFiles =
      bucketProperty_ == nullptr ? numBatches : numBatches * 4;
  // The size of bytes (ORC_MAGIC_LEN) written when the DWRF writer
  // initializes a file.
  const int32_t ORC_HEADER_LEN{3};
  const auto fixedWrittenBytes =
      numWrittenFiles * (fileFormat_ == FileFormat::DWRF ? ORC_HEADER_LEN : 0);
  for (int i = 0; i < task->taskStats().pipelineStats.size(); ++i) {
    auto operatorStats = task->taskStats().pipelineStats.at(i).operatorStats;
    for (int j = 0; j < operatorStats.size(); ++j) {
      if (operatorStats.at(j).operatorType == "TableWrite") {
        ASSERT_GT(operatorStats.at(j).physicalWrittenBytes, fixedWrittenBytes);
        ASSERT_EQ(
            operatorStats.at(j).runtimeStats.at("numWrittenFiles").sum,
            numWrittenFiles);
      }
    }
  }
}

DEBUG_ONLY_TEST_P(
    UnpartitionedTableWriterTest,
    fileWriterFlushErrorOnDriverClose) {
  VectorFuzzer::Options options;
  const int batchSize = 1000;
  options.vectorSize = batchSize;
  VectorFuzzer fuzzer(options, pool());
  const int numBatches = 10;
  std::vector<RowVectorPtr> vectors;
  int numRows{0};
  for (int i = 0; i < numBatches; ++i) {
    numRows += batchSize;
    vectors.push_back(fuzzer.fuzzRow(rowType_));
  }
  std::atomic<int> writeInputs{0};
  std::atomic<bool> triggerWriterOOM{false};
  SCOPED_TESTVALUE_SET(
      "facebook::velox::exec::Driver::runInternal::addInput",
      std::function<void(Operator*)>([&](Operator* op) {
        if (op->operatorType() != "TableWrite") {
          return;
        }
        if (++writeInputs != 3) {
          return;
        }
        op->testingOperatorCtx()->task()->requestAbort();
        triggerWriterOOM = true;
      }));
  SCOPED_TESTVALUE_SET(
      "facebook::velox::memory::MemoryPoolImpl::reserveThreadSafe",
      std::function<void(memory::MemoryPool*)>([&](memory::MemoryPool* pool) {
        const std::string dictPoolRe(".*dictionary");
        const std::string generalPoolRe(".*general");
        const std::string compressionPoolRe(".*compression");
        if (!RE2::FullMatch(pool->name(), dictPoolRe) &&
            !RE2::FullMatch(pool->name(), generalPoolRe) &&
            !RE2::FullMatch(pool->name(), compressionPoolRe)) {
          return;
        }
        if (!triggerWriterOOM) {
          return;
        }
        VELOX_MEM_POOL_CAP_EXCEEDED("Inject write OOM");
      }));

  auto outputDirectory = TempDirectoryPath::create();
  auto op = createInsertPlan(
      PlanBuilder().values(vectors),
      rowType_,
      outputDirectory->path,
      partitionedBy_,
      bucketProperty_,
      compressionKind_,
      getNumWriters(),
      connector::hive::LocationHandle::TableType::kNew,
      commitStrategy_);

  VELOX_ASSERT_THROW(
      assertQuery(op, fmt::format("SELECT {}", numRows)),
      "Aborted for external error");
}

DEBUG_ONLY_TEST_P(UnpartitionedTableWriterTest, dataSinkAbortError) {
  if (fileFormat_ != FileFormat::DWRF) {
    // NOTE: only test on dwrf writer format as we inject write error in dwrf
    // writer.
    return;
  }
  VectorFuzzer::Options options;
  const int batchSize = 100;
  options.vectorSize = batchSize;
  VectorFuzzer fuzzer(options, pool());
  auto vector = fuzzer.fuzzInputRow(rowType_);

  std::atomic<bool> triggerWriterErrorOnce{true};
  SCOPED_TESTVALUE_SET(
      "facebook::velox::dwrf::Writer::write",
      std::function<void(dwrf::Writer*)>([&](dwrf::Writer* /*unused*/) {
        if (!triggerWriterErrorOnce.exchange(false)) {
          return;
        }
        VELOX_FAIL("inject writer error");
      }));

  std::atomic<bool> triggerCloseErrorOnce{true};
  SCOPED_TESTVALUE_SET(
      "facebook::velox::connector::hive::HiveDataSink::close",
      std::function<void(const HiveDataSink*)>(
          [&](const HiveDataSink* /*unused*/) {
            if (!triggerCloseErrorOnce.exchange(false)) {
              return;
            }
            VELOX_FAIL("inject close error");
          }));

  auto outputDirectory = TempDirectoryPath::create();
  auto plan = PlanBuilder()
                  .values({vector})
                  .tableWrite(outputDirectory->path, fileFormat_)
                  .planNode();
  VELOX_ASSERT_THROW(
      AssertQueryBuilder(plan).copyResults(pool()), "inject writer error");
}

VELOX_INSTANTIATE_TEST_SUITE_P(
    TableWriterTest,
    UnpartitionedTableWriterTest,
    testing::ValuesIn(UnpartitionedTableWriterTest::getTestParams()));

VELOX_INSTANTIATE_TEST_SUITE_P(
    TableWriterTest,
    PartitionedTableWriterTest,
    testing::ValuesIn(PartitionedTableWriterTest::getTestParams()));

VELOX_INSTANTIATE_TEST_SUITE_P(
    TableWriterTest,
    BucketedTableOnlyWriteTest,
    testing::ValuesIn(BucketedTableOnlyWriteTest::getTestParams()));

VELOX_INSTANTIATE_TEST_SUITE_P(
    TableWriterTest,
    AllTableWriterTest,
    testing::ValuesIn(AllTableWriterTest::getTestParams()));

VELOX_INSTANTIATE_TEST_SUITE_P(
    TableWriterTest,
    PartitionedWithoutBucketTableWriterTest,
    testing::ValuesIn(
        PartitionedWithoutBucketTableWriterTest::getTestParams()));<|MERGE_RESOLUTION|>--- conflicted
+++ resolved
@@ -2091,14 +2091,11 @@
                 testData.maxStripeSize)
             .assertResults("SELECT count(*) FROM tmp");
     auto stats = task->taskStats().pipelineStats.front().operatorStats;
-<<<<<<< HEAD
-=======
     if (testData.maxStripeSize == "1GB") {
       ASSERT_GT(
           stats[1].memoryStats.peakTotalMemoryReservation,
           testData.numInputVectors * options.stringLength);
     }
->>>>>>> 2a60c331
     ASSERT_EQ(
         stats[1].runtimeStats["stripeSize"].count, testData.expectedNumStripes);
     ASSERT_EQ(stats[1].runtimeStats["numWrittenFiles"].sum, 1);
