/*
 * Copyright (c) Facebook, Inc. and its affiliates.
 *
 * Licensed under the Apache License, Version 2.0 (the "License");
 * you may not use this file except in compliance with the License.
 * You may obtain a copy of the License at
 *
 *     http://www.apache.org/licenses/LICENSE-2.0
 *
 * Unless required by applicable law or agreed to in writing, software
 * distributed under the License is distributed on an "AS IS" BASIS,
 * WITHOUT WARRANTIES OR CONDITIONS OF ANY KIND, either express or implied.
 * See the License for the specific language governing permissions and
 * limitations under the License.
 */

#include "velox/connectors/hive/HiveConnectorUtil.h"

#include "velox/connectors/hive/FileHandle.h"
#include "velox/connectors/hive/HiveConfig.h"
#include "velox/connectors/hive/HiveConnectorSplit.h"
#include "velox/connectors/hive/TableHandle.h"
#include "velox/dwio/common/BufferedInput.h"
#include "velox/dwio/common/CachedBufferedInput.h"
#include "velox/dwio/common/DirectBufferedInput.h"
#include "velox/dwio/common/Reader.h"
#include "velox/expression/Expr.h"
#include "velox/expression/ExprToSubfieldFilter.h"

namespace facebook::velox::connector::hive {

namespace {

struct SubfieldSpec {
  const common::Subfield* subfield;
  bool filterOnly;
};

template <typename T>
void deduplicate(std::vector<T>& values) {
  std::sort(values.begin(), values.end());
  values.erase(std::unique(values.begin(), values.end()), values.end());
}

// Floating point map key subscripts are truncated toward 0 in Presto.  For
// example given `a' as a map with floating point key, if user queries a[0.99],
// Presto coordinator will generate a required subfield a[0]; for a[-1.99] it
// will generate a[-1]; for anything larger than 9223372036854775807, it
// generates a[9223372036854775807]; for anything smaller than
// -9223372036854775808 it generates a[-9223372036854775808].
template <typename T>
std::unique_ptr<common::Filter> makeFloatingPointMapKeyFilter(
    const std::vector<int64_t>& subscripts) {
  std::vector<std::unique_ptr<common::Filter>> filters;
  for (auto subscript : subscripts) {
    T lower = subscript;
    T upper = subscript;
    bool lowerUnbounded = subscript == std::numeric_limits<int64_t>::min();
    bool upperUnbounded = subscript == std::numeric_limits<int64_t>::max();
    bool lowerExclusive = false;
    bool upperExclusive = false;
    if (lower <= 0 && !lowerUnbounded) {
      if (lower > subscript - 1) {
        lower = subscript - 1;
      } else {
        lower = std::nextafter(lower, -std::numeric_limits<T>::infinity());
      }
      lowerExclusive = true;
    }
    if (upper >= 0 && !upperUnbounded) {
      if (upper < subscript + 1) {
        upper = subscript + 1;
      } else {
        upper = std::nextafter(upper, std::numeric_limits<T>::infinity());
      }
      upperExclusive = true;
    }
    if (lowerUnbounded && upperUnbounded) {
      continue;
    }
    filters.push_back(std::make_unique<common::FloatingPointRange<T>>(
        lower,
        lowerUnbounded,
        lowerExclusive,
        upper,
        upperUnbounded,
        upperExclusive,
        false));
  }
  if (filters.size() == 1) {
    return std::move(filters[0]);
  }
  return std::make_unique<common::MultiRange>(std::move(filters), false, false);
}

// Recursively add subfields to scan spec.
void addSubfields(
    const Type& type,
    std::vector<SubfieldSpec>& subfields,
    int level,
    memory::MemoryPool* pool,
    common::ScanSpec& spec) {
  int newSize = 0;
  for (int i = 0; i < subfields.size(); ++i) {
    if (level < subfields[i].subfield->path().size()) {
      subfields[newSize++] = subfields[i];
    } else if (!subfields[i].filterOnly) {
      spec.addAllChildFields(type);
      return;
    }
  }
  subfields.resize(newSize);
  switch (type.kind()) {
    case TypeKind::ROW: {
      folly::F14FastMap<std::string, std::vector<SubfieldSpec>> required;
      for (auto& subfield : subfields) {
        auto* element = subfield.subfield->path()[level].get();
        auto* nestedField =
            dynamic_cast<const common::Subfield::NestedField*>(element);
        VELOX_CHECK(
            nestedField,
            "Unsupported for row subfields pruning: {}",
            element->toString());
        required[nestedField->name()].push_back(subfield);
      }
      auto& rowType = type.asRow();
      for (int i = 0; i < rowType.size(); ++i) {
        auto& childName = rowType.nameOf(i);
        auto& childType = rowType.childAt(i);
        auto* child = spec.addField(childName, i);
        auto it = required.find(childName);
        if (it == required.end()) {
          child->setConstantValue(
              BaseVector::createNullConstant(childType, 1, pool));
        } else {
          addSubfields(*childType, it->second, level + 1, pool, *child);
        }
      }
      break;
    }
    case TypeKind::MAP: {
      auto& keyType = type.childAt(0);
      auto* keys = spec.addMapKeyFieldRecursively(*keyType);
      addSubfields(
          *type.childAt(1),
          subfields,
          level + 1,
          pool,
          *spec.addMapValueField());
      if (subfields.empty()) {
        return;
      }
      bool stringKey = keyType->isVarchar() || keyType->isVarbinary();
      std::vector<std::string> stringSubscripts;
      std::vector<int64_t> longSubscripts;
      for (auto& subfield : subfields) {
        auto* element = subfield.subfield->path()[level].get();
        if (dynamic_cast<const common::Subfield::AllSubscripts*>(element)) {
          return;
        }
        if (stringKey) {
          auto* subscript =
              dynamic_cast<const common::Subfield::StringSubscript*>(element);
          VELOX_CHECK(
              subscript,
              "Unsupported for string map pruning: {}",
              element->toString());
          stringSubscripts.push_back(subscript->index());
        } else {
          auto* subscript =
              dynamic_cast<const common::Subfield::LongSubscript*>(element);
          VELOX_CHECK(
              subscript,
              "Unsupported for long map pruning: {}",
              element->toString());
          longSubscripts.push_back(subscript->index());
        }
      }
      std::unique_ptr<common::Filter> filter;
      if (stringKey) {
        deduplicate(stringSubscripts);
        filter = std::make_unique<common::BytesValues>(stringSubscripts, false);
        spec.setFlatMapFeatureSelection(std::move(stringSubscripts));
      } else {
        deduplicate(longSubscripts);
        if (keyType->isReal()) {
          filter = makeFloatingPointMapKeyFilter<float>(longSubscripts);
        } else if (keyType->isDouble()) {
          filter = makeFloatingPointMapKeyFilter<double>(longSubscripts);
        } else {
          filter = common::createBigintValues(longSubscripts, false);
        }
        std::vector<std::string> features;
        for (auto num : longSubscripts) {
          features.push_back(std::to_string(num));
        }
        spec.setFlatMapFeatureSelection(std::move(features));
      }
      keys->setFilter(std::move(filter));
      break;
    }
    case TypeKind::ARRAY: {
      addSubfields(
          *type.childAt(0),
          subfields,
          level + 1,
          pool,
          *spec.addArrayElementField());
      if (subfields.empty()) {
        return;
      }
      constexpr long kMaxIndex = std::numeric_limits<vector_size_t>::max();
      long maxIndex = -1;
      for (auto& subfield : subfields) {
        auto* element = subfield.subfield->path()[level].get();
        if (dynamic_cast<const common::Subfield::AllSubscripts*>(element)) {
          return;
        }
        auto* subscript =
            dynamic_cast<const common::Subfield::LongSubscript*>(element);
        VELOX_CHECK(
            subscript,
            "Unsupported for array pruning: {}",
            element->toString());
        VELOX_USER_CHECK_GT(
            subscript->index(),
            0,
            "Non-positive array subscript cannot be push down");
        maxIndex = std::max(maxIndex, std::min(kMaxIndex, subscript->index()));
      }
      spec.setMaxArrayElementsCount(maxIndex);
      break;
    }
    default:
      break;
  }
}

inline uint8_t parseDelimiter(const std::string& delim) {
  for (char const& ch : delim) {
    if (!std::isdigit(ch)) {
      return delim[0];
    }
  }
  return stoi(delim);
}

inline bool isSynthesizedColumn(
    const std::string& name,
    const std::unordered_map<std::string, std::shared_ptr<HiveColumnHandle>>&
        infoColumns) {
  return name == kPath || name == kBucket || infoColumns.count(name) != 0;
}

inline bool isRowIndexColumn(
    const std::string& name,
    std::shared_ptr<HiveColumnHandle> rowIndexColumn) {
  return rowIndexColumn != nullptr && rowIndexColumn->name() == name;
}

} // namespace

const std::string& getColumnName(const common::Subfield& subfield) {
  VELOX_CHECK_GT(subfield.path().size(), 0);
  auto* field = dynamic_cast<const common::Subfield::NestedField*>(
      subfield.path()[0].get());
  VELOX_CHECK_NOT_NULL(field);
  return field->name();
}

void checkColumnNameLowerCase(const std::shared_ptr<const Type>& type) {
  switch (type->kind()) {
    case TypeKind::ARRAY:
      checkColumnNameLowerCase(type->asArray().elementType());
      break;
    case TypeKind::MAP: {
      checkColumnNameLowerCase(type->asMap().keyType());
      checkColumnNameLowerCase(type->asMap().valueType());

    } break;
    case TypeKind::ROW: {
      for (const auto& outputName : type->asRow().names()) {
        VELOX_CHECK(
            !std::any_of(outputName.begin(), outputName.end(), isupper));
      }
      for (auto& childType : type->asRow().children()) {
        checkColumnNameLowerCase(childType);
      }
    } break;
    default:
      VLOG(1) << "No need to check type lowercase mode" << type->toString();
  }
}

void checkColumnNameLowerCase(
    const SubfieldFilters& filters,
    const std::unordered_map<std::string, std::shared_ptr<HiveColumnHandle>>&
        infoColumns) {
  for (const auto& filterIt : filters) {
    const auto name = filterIt.first.toString();
    if (isSynthesizedColumn(name, infoColumns)) {
      continue;
    }
    const auto& path = filterIt.first.path();

    for (int i = 0; i < path.size(); ++i) {
      auto* nestedField =
          dynamic_cast<const common::Subfield::NestedField*>(path[i].get());
      if (nestedField == nullptr) {
        continue;
      }
      VELOX_CHECK(!std::any_of(
          nestedField->name().begin(), nestedField->name().end(), isupper));
    }
  }
}

void checkColumnNameLowerCase(const core::TypedExprPtr& typeExpr) {
  if (typeExpr == nullptr) {
    return;
  }
  checkColumnNameLowerCase(typeExpr->type());
  for (auto& type : typeExpr->inputs()) {
    checkColumnNameLowerCase(type);
  }
}

namespace {

void processFieldSpec(
    const RowTypePtr& dataColumns,
    const TypePtr& outputType,
    common::ScanSpec& fieldSpec) {
  fieldSpec.visit(*outputType, [](const Type& type, common::ScanSpec& spec) {
    if (type.isMap() && !spec.isConstant()) {
      auto* keys = spec.childByName(common::ScanSpec::kMapKeysFieldName);
      VELOX_CHECK_NOT_NULL(keys);
      keys->addFilter(common::IsNotNull());
    }
  });
  if (dataColumns) {
    auto i = dataColumns->getChildIdxIfExists(fieldSpec.fieldName());
    if (i.has_value()) {
      if (dataColumns->childAt(*i)->isMap() && outputType->isRow()) {
        fieldSpec.setFlatMapAsStruct(true);
      }
    }
  }
}

} // namespace

std::shared_ptr<common::ScanSpec> makeScanSpec(
    const RowTypePtr& rowType,
    const folly::F14FastMap<std::string, std::vector<const common::Subfield*>>&
        outputSubfields,
    const SubfieldFilters& filters,
    const RowTypePtr& dataColumns,
    const std::unordered_map<std::string, std::shared_ptr<HiveColumnHandle>>&
        partitionKeys,
    const std::unordered_map<std::string, std::shared_ptr<HiveColumnHandle>>&
        infoColumns,
    const std::shared_ptr<HiveColumnHandle>& rowIndexColumn,
    memory::MemoryPool* pool) {
  auto spec = std::make_shared<common::ScanSpec>("root");
  folly::F14FastMap<std::string, std::vector<const common::Subfield*>>
      filterSubfields;
  std::vector<SubfieldSpec> subfieldSpecs;
  for (auto& [subfield, _] : filters) {
    if (auto name = subfield.toString();
        !isSynthesizedColumn(name, infoColumns) &&
        !isRowIndexColumn(name, rowIndexColumn) &&
        partitionKeys.count(name) == 0) {
      filterSubfields[getColumnName(subfield)].push_back(&subfield);
    }
  }

  int numChildren = 0;
  // Process columns that will be projected out.
  for (int i = 0; i < rowType->size(); ++i) {
    auto& name = rowType->nameOf(i);
    auto& type = rowType->childAt(i);
    if (isRowIndexColumn(name, rowIndexColumn)) {
      continue;
    }
    auto it = outputSubfields.find(name);
    if (it == outputSubfields.end()) {
<<<<<<< HEAD
      auto* fieldSpec = spec->addFieldRecursively(name, *type, numChildren++);
      filterOutNullMapKeys(*type, *fieldSpec);
=======
      auto* fieldSpec = spec->addFieldRecursively(name, *type, i);
      processFieldSpec(dataColumns, type, *fieldSpec);
>>>>>>> 528193a7
      filterSubfields.erase(name);
      continue;
    }
    for (auto* subfield : it->second) {
      subfieldSpecs.push_back({subfield, false});
    }
    it = filterSubfields.find(name);
    if (it != filterSubfields.end()) {
      for (auto* subfield : it->second) {
        subfieldSpecs.push_back({subfield, true});
      }
      filterSubfields.erase(it);
    }
    auto* fieldSpec = spec->addField(name, numChildren++);
    addSubfields(*type, subfieldSpecs, 1, pool, *fieldSpec);
    processFieldSpec(dataColumns, type, *fieldSpec);
    subfieldSpecs.clear();
  }

  // Now process the columns that will not be projected out.
  if (!filterSubfields.empty()) {
    VELOX_CHECK_NOT_NULL(dataColumns);
    for (auto& [fieldName, subfields] : filterSubfields) {
      for (auto* subfield : subfields) {
        subfieldSpecs.push_back({subfield, true});
      }
      auto& type = dataColumns->findChild(fieldName);
      auto* fieldSpec = spec->getOrCreateChild(common::Subfield(fieldName));
      addSubfields(*type, subfieldSpecs, 1, pool, *fieldSpec);
      processFieldSpec(dataColumns, type, *fieldSpec);
      subfieldSpecs.clear();
    }
  }

  for (auto& pair : filters) {
    // SelectiveColumnReader doesn't support constant columns with filters,
    // hence, we can't have a filter for a $path or $bucket column.
    //
    // Unfortunately, Presto happens to specify a filter for $path, $file_size,
    // $file_modified_time or $bucket column. This filter is redundant and needs
    // to be removed.
    // TODO Remove this check when Presto is fixed to not specify a filter
    // on $path and $bucket column.
    if (auto name = pair.first.toString();
        isSynthesizedColumn(name, infoColumns)) {
      continue;
    }
    auto fieldSpec = spec->getOrCreateChild(pair.first);
    fieldSpec->addFilter(*pair.second);
  }

  return spec;
}

std::unique_ptr<dwio::common::SerDeOptions> parseSerdeParameters(
    const std::unordered_map<std::string, std::string>& serdeParameters,
    const std::unordered_map<std::string, std::string>& tableParameters) {
  auto fieldIt = serdeParameters.find(dwio::common::SerDeOptions::kFieldDelim);
  if (fieldIt == serdeParameters.end()) {
    fieldIt = serdeParameters.find("serialization.format");
  }
  auto collectionIt =
      serdeParameters.find(dwio::common::SerDeOptions::kCollectionDelim);
  if (collectionIt == serdeParameters.end()) {
    // For collection delimiter, Hive 1.x, 2.x uses "colelction.delim", but
    // Hive 3.x uses "collection.delim".
    // See: https://issues.apache.org/jira/browse/HIVE-16922)
    collectionIt = serdeParameters.find("colelction.delim");
  }
  auto mapKeyIt =
      serdeParameters.find(dwio::common::SerDeOptions::kMapKeyDelim);

  auto escapeCharIt =
      serdeParameters.find(dwio::common::SerDeOptions::kEscapeChar);

  auto nullStringIt = tableParameters.find(
      dwio::common::TableParameter::kSerializationNullFormat);

  if (fieldIt == serdeParameters.end() &&
      collectionIt == serdeParameters.end() &&
      mapKeyIt == serdeParameters.end() &&
      escapeCharIt == serdeParameters.end() &&
      nullStringIt == tableParameters.end()) {
    return nullptr;
  }

  uint8_t fieldDelim = '\1';
  uint8_t collectionDelim = '\2';
  uint8_t mapKeyDelim = '\3';
  if (fieldIt != serdeParameters.end()) {
    fieldDelim = parseDelimiter(fieldIt->second);
  }
  if (collectionIt != serdeParameters.end()) {
    collectionDelim = parseDelimiter(collectionIt->second);
  }
  if (mapKeyIt != serdeParameters.end()) {
    mapKeyDelim = parseDelimiter(mapKeyIt->second);
  }

  uint8_t escapeChar;
  bool hasEscapeChar = false;
  if (escapeCharIt != serdeParameters.end() && !escapeCharIt->second.empty()) {
    hasEscapeChar = true;
    escapeChar = escapeCharIt->second[0];
  }

  auto serDeOptions = hasEscapeChar
      ? std::make_unique<dwio::common::SerDeOptions>(
            fieldDelim, collectionDelim, mapKeyDelim, escapeChar, true)
      : std::make_unique<dwio::common::SerDeOptions>(
            fieldDelim, collectionDelim, mapKeyDelim);
  if (nullStringIt != tableParameters.end()) {
    serDeOptions->nullString = nullStringIt->second;
  }
  return serDeOptions;
}

void configureReaderOptions(
    dwio::common::ReaderOptions& readerOptions,
    const std::shared_ptr<const HiveConfig>& hiveConfig,
    const Config* sessionProperties,
    const std::shared_ptr<const HiveTableHandle>& hiveTableHandle,
    const std::shared_ptr<const HiveConnectorSplit>& hiveSplit) {
  configureReaderOptions(
      readerOptions,
      hiveConfig,
      sessionProperties,
      hiveTableHandle->dataColumns(),
      hiveSplit,
      hiveTableHandle->tableParameters());
}

void configureReaderOptions(
    dwio::common::ReaderOptions& readerOptions,
    const std::shared_ptr<const HiveConfig>& hiveConfig,
    const Config* sessionProperties,
    const RowTypePtr& fileSchema,
    const std::shared_ptr<const HiveConnectorSplit>& hiveSplit,
    const std::unordered_map<std::string, std::string>& tableParameters) {
  readerOptions.setLoadQuantum(hiveConfig->loadQuantum());
  readerOptions.setMaxCoalesceBytes(hiveConfig->maxCoalescedBytes());
  readerOptions.setMaxCoalesceDistance(hiveConfig->maxCoalescedDistanceBytes());
  readerOptions.setFileColumnNamesReadAsLowerCase(
      hiveConfig->isFileColumnNamesReadAsLowerCase(sessionProperties));
  readerOptions.setUseColumnNamesForColumnMapping(
      hiveConfig->isOrcUseColumnNames(sessionProperties));
  readerOptions.setFileSchema(fileSchema);
  readerOptions.setFooterEstimatedSize(hiveConfig->footerEstimatedSize());
  readerOptions.setFilePreloadThreshold(hiveConfig->filePreloadThreshold());
  readerOptions.setPrefetchRowGroups(hiveConfig->prefetchRowGroups());

  if (readerOptions.getFileFormat() != dwio::common::FileFormat::UNKNOWN) {
    VELOX_CHECK(
        readerOptions.getFileFormat() == hiveSplit->fileFormat,
        "HiveDataSource received splits of different formats: {} and {}",
        dwio::common::toString(readerOptions.getFileFormat()),
        dwio::common::toString(hiveSplit->fileFormat));
  } else {
    auto serDeOptions =
        parseSerdeParameters(hiveSplit->serdeParameters, tableParameters);
    if (serDeOptions) {
      readerOptions.setSerDeOptions(*serDeOptions);
    }

    readerOptions.setFileFormat(hiveSplit->fileFormat);
  }
}

void configureRowReaderOptions(
    dwio::common::RowReaderOptions& rowReaderOptions,
    const std::unordered_map<std::string, std::string>& tableParameters,
    const std::shared_ptr<common::ScanSpec>& scanSpec,
    const std::shared_ptr<common::MetadataFilter>& metadataFilter,
    const RowTypePtr& rowType,
    const std::shared_ptr<const HiveConnectorSplit>& hiveSplit) {
  auto skipRowsIt =
      tableParameters.find(dwio::common::TableParameter::kSkipHeaderLineCount);
  if (skipRowsIt != tableParameters.end()) {
    rowReaderOptions.setSkipRows(folly::to<uint64_t>(skipRowsIt->second));
  }
  rowReaderOptions.setScanSpec(scanSpec);
  rowReaderOptions.setMetadataFilter(metadataFilter);
  rowReaderOptions.select(
      dwio::common::ColumnSelector::fromScanSpec(*scanSpec, rowType));
  rowReaderOptions.range(hiveSplit->start, hiveSplit->length);
}

namespace {

bool applyPartitionFilter(
    TypeKind kind,
    const std::string& partitionValue,
    common::Filter* filter) {
  switch (kind) {
    case TypeKind::BIGINT:
    case TypeKind::INTEGER:
    case TypeKind::SMALLINT:
    case TypeKind::TINYINT: {
      return applyFilter(*filter, folly::to<int64_t>(partitionValue));
    }
    case TypeKind::REAL:
    case TypeKind::DOUBLE: {
      return applyFilter(*filter, folly::to<double>(partitionValue));
    }
    case TypeKind::BOOLEAN: {
      return applyFilter(*filter, folly::to<bool>(partitionValue));
    }
    case TypeKind::VARCHAR: {
      return applyFilter(*filter, partitionValue);
    }
    default:
      VELOX_FAIL("Bad type {} for partition value: {}", kind, partitionValue);
  }
}

} // namespace

bool testFilters(
    const common::ScanSpec* scanSpec,
    const dwio::common::Reader* reader,
    const std::string& filePath,
    const std::unordered_map<std::string, std::optional<std::string>>&
        partitionKey,
    const std::unordered_map<std::string, std::shared_ptr<HiveColumnHandle>>&
        partitionKeysHandle) {
  auto totalRows = reader->numberOfRows();
  const auto& fileTypeWithId = reader->typeWithId();
  const auto& rowType = reader->rowType();
  for (const auto& child : scanSpec->children()) {
    if (child->filter()) {
      const auto& name = child->fieldName();
      auto iter = partitionKey.find(name);
      // By design, the partition key columns for Iceberg tables are included in
      // the data files to facilitate partition transform and partition
      // evolution, so we need to test both cases.
      if (!rowType->containsChild(name) || iter != partitionKey.end()) {
        if (iter != partitionKey.end() && iter->second.has_value()) {
          auto handlesIter = partitionKeysHandle.find(name);
          VELOX_CHECK(handlesIter != partitionKeysHandle.end());

          // This is a non-null partition key
          return applyPartitionFilter(
              handlesIter->second->dataType()->kind(),
              iter->second.value(),
              child->filter());
        }
        // Column is missing, most likely due to schema evolution. Or it's a
        // partition key but the partition value is NULL.
        if (child->filter()->isDeterministic() &&
            !child->filter()->testNull()) {
          VLOG(1) << "Skipping " << filePath
                  << " because the filter testNull() failed for column "
                  << child->fieldName();
          return false;
        }
      } else {
        const auto& typeWithId = fileTypeWithId->childByName(name);
        auto columnStats = reader->columnStatistics(typeWithId->id());
        if (columnStats != nullptr &&
            !testFilter(
                child->filter(),
                columnStats.get(),
                totalRows.value(),
                typeWithId->type())) {
          VLOG(1) << "Skipping " << filePath
                  << " based on stats and filter for column "
                  << child->fieldName();
          return false;
        }
      }
    }
  }

  return true;
}

std::unique_ptr<dwio::common::BufferedInput> createBufferedInput(
    const FileHandle& fileHandle,
    const dwio::common::ReaderOptions& readerOpts,
    const ConnectorQueryCtx* connectorQueryCtx,
    std::shared_ptr<io::IoStatistics> ioStats,
    folly::Executor* executor) {
  if (connectorQueryCtx->cache()) {
    return std::make_unique<dwio::common::CachedBufferedInput>(
        fileHandle.file,
        dwio::common::MetricsLog::voidLog(),
        fileHandle.uuid.id(),
        connectorQueryCtx->cache(),
        Connector::getTracker(
            connectorQueryCtx->scanId(), readerOpts.loadQuantum()),
        fileHandle.groupId.id(),
        ioStats,
        executor,
        readerOpts);
  }
  return std::make_unique<dwio::common::DirectBufferedInput>(
      fileHandle.file,
      dwio::common::MetricsLog::voidLog(),
      fileHandle.uuid.id(),
      Connector::getTracker(
          connectorQueryCtx->scanId(), readerOpts.loadQuantum()),
      fileHandle.groupId.id(),
      ioStats,
      executor,
      readerOpts);
}

namespace {

core::CallTypedExprPtr replaceInputs(
    const core::CallTypedExpr* call,
    std::vector<core::TypedExprPtr>&& inputs) {
  return std::make_shared<core::CallTypedExpr>(
      call->type(), std::move(inputs), call->name());
}

bool endWith(const std::string& str, const char* suffix) {
  int len = strlen(suffix);
  if (str.size() < len) {
    return false;
  }
  for (int i = 0, j = str.size() - len; i < len; ++i, ++j) {
    if (str[j] != suffix[i]) {
      return false;
    }
  }
  return true;
}

bool isNotExpr(
    const core::TypedExprPtr& expr,
    const core::CallTypedExpr* call,
    core::ExpressionEvaluator* evaluator) {
  if (!endWith(call->name(), "not")) {
    return false;
  }
  auto exprs = evaluator->compile(expr);
  VELOX_CHECK_EQ(exprs->size(), 1);
  auto& compiled = exprs->expr(0);
  return compiled->vectorFunction() &&
      compiled->vectorFunction()->getCanonicalName() ==
      exec::FunctionCanonicalName::kNot;
}

double getPrestoSampleRate(
    const core::TypedExprPtr& expr,
    const core::CallTypedExpr* call,
    core::ExpressionEvaluator* evaluator) {
  if (!endWith(call->name(), "lt")) {
    return -1;
  }
  VELOX_CHECK_EQ(call->inputs().size(), 2);
  auto exprs = evaluator->compile(expr);
  VELOX_CHECK_EQ(exprs->size(), 1);
  auto& lt = exprs->expr(0);
  if (!(lt->vectorFunction() &&
        lt->vectorFunction()->getCanonicalName() ==
            exec::FunctionCanonicalName::kLt)) {
    return -1;
  }
  auto& rand = lt->inputs()[0];
  if (!(rand->inputs().empty() && rand->vectorFunction() &&
        rand->vectorFunction()->getCanonicalName() ==
            exec::FunctionCanonicalName::kRand)) {
    return -1;
  }
  auto* rate =
      dynamic_cast<const core::ConstantTypedExpr*>(call->inputs()[1].get());
  if (!(rate && rate->type()->kind() == TypeKind::DOUBLE)) {
    return -1;
  }
  return std::max(0.0, std::min(1.0, rate->value().value<double>()));
}

} // namespace

core::TypedExprPtr extractFiltersFromRemainingFilter(
    const core::TypedExprPtr& expr,
    core::ExpressionEvaluator* evaluator,
    bool negated,
    SubfieldFilters& filters,
    double& sampleRate) {
  auto* call = dynamic_cast<const core::CallTypedExpr*>(expr.get());
  if (call == nullptr) {
    return expr;
  }
  common::Filter* oldFilter = nullptr;
  try {
    common::Subfield subfield;
    if (auto filter = exec::leafCallToSubfieldFilter(
            *call, subfield, evaluator, negated)) {
      if (auto it = filters.find(subfield); it != filters.end()) {
        oldFilter = it->second.get();
        filter = filter->mergeWith(oldFilter);
      }
      filters.insert_or_assign(std::move(subfield), std::move(filter));
      return nullptr;
    }
  } catch (const VeloxException&) {
    LOG(WARNING) << "Unexpected failure when extracting filter for: "
                 << expr->toString();
    if (oldFilter) {
      LOG(WARNING) << "Merging with " << oldFilter->toString();
    }
  }

  if (isNotExpr(expr, call, evaluator)) {
    auto inner = extractFiltersFromRemainingFilter(
        call->inputs()[0], evaluator, !negated, filters, sampleRate);
    return inner ? replaceInputs(call, {inner}) : nullptr;
  }

  if ((call->name() == "and" && !negated) ||
      (call->name() == "or" && negated)) {
    auto lhs = extractFiltersFromRemainingFilter(
        call->inputs()[0], evaluator, negated, filters, sampleRate);
    auto rhs = extractFiltersFromRemainingFilter(
        call->inputs()[1], evaluator, negated, filters, sampleRate);
    if (!lhs) {
      return rhs;
    }
    if (!rhs) {
      return lhs;
    }
    return replaceInputs(call, {lhs, rhs});
  }
  if (!negated) {
    double rate = getPrestoSampleRate(expr, call, evaluator);
    if (rate != -1) {
      sampleRate *= rate;
      return nullptr;
    }
  }
  return expr;
}

} // namespace facebook::velox::connector::hive<|MERGE_RESOLUTION|>--- conflicted
+++ resolved
@@ -385,13 +385,8 @@
     }
     auto it = outputSubfields.find(name);
     if (it == outputSubfields.end()) {
-<<<<<<< HEAD
       auto* fieldSpec = spec->addFieldRecursively(name, *type, numChildren++);
-      filterOutNullMapKeys(*type, *fieldSpec);
-=======
-      auto* fieldSpec = spec->addFieldRecursively(name, *type, i);
       processFieldSpec(dataColumns, type, *fieldSpec);
->>>>>>> 528193a7
       filterSubfields.erase(name);
       continue;
     }
