--- conflicted
+++ resolved
@@ -421,18 +421,16 @@
 
   registerFunction<UuidFunction, Varchar, Constant<int64_t>>({prefix + "uuid"});
 
-<<<<<<< HEAD
   exec::registerVectorFunction(
       prefix + "input_file_name",
       inputFileNameSignatures(),
       makeInputFileName(),
       {.deterministic = false});
-=======
+
   registerFunction<
       ArrayFlattenFunction,
       Array<Generic<T1>>,
       Array<Array<Generic<T1>>>>({prefix + "flatten"});
->>>>>>> 3f3895de
 }
 
 } // namespace sparksql
