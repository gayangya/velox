--- conflicted
+++ resolved
@@ -556,8 +556,6 @@
   testFail("array_sort_desc");
 }
 
-<<<<<<< HEAD
-=======
 TEST_F(ArraySortTest, failOnArrayNullCompare) {
   auto baseVector = makeArrayVectorFromJson<int32_t>({
       "[null, 1]",
@@ -661,7 +659,6 @@
   }
 }
 
->>>>>>> 2a60c331
 VELOX_INSTANTIATE_TEST_SUITE_P(
     ArraySortTest,
     ArraySortTest,
