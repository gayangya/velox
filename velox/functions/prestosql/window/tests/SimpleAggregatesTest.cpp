--- conflicted
+++ resolved
@@ -14,15 +14,11 @@
  * limitations under the License.
  */
 #include "velox/common/base/tests/GTestUtils.h"
-<<<<<<< HEAD
-#include "velox/exec/tests/utils/PlanBuilder.h"
-=======
 #include "velox/common/file/FileSystems.h"
 #include "velox/exec/PlanNodeStats.h"
 #include "velox/exec/tests/utils/AssertQueryBuilder.h"
 #include "velox/exec/tests/utils/PlanBuilder.h"
 #include "velox/exec/tests/utils/TempDirectoryPath.h"
->>>>>>> 2a60c331
 #include "velox/functions/lib/window/tests/WindowTestBase.h"
 #include "velox/functions/prestosql/window/WindowFunctionsRegistration.h"
 
@@ -121,9 +117,6 @@
     SimpleAggregatesTest,
     testing::ValuesIn(getAggregateTestParams()));
 
-<<<<<<< HEAD
-class WindowTest : public WindowTestBase {};
-=======
 class WindowTest : public WindowTestBase {
  protected:
   void SetUp() override {
@@ -132,7 +125,6 @@
     filesystems::registerLocalFileSystem();
   }
 };
->>>>>>> 2a60c331
 
 // Test for an aggregate function with strings that needs out of line storage.
 TEST_F(WindowTest, variableWidthAggregate) {
@@ -148,8 +140,6 @@
   testWindowFunction(input, "max(c2)", kOverClauses);
 }
 
-<<<<<<< HEAD
-=======
 TEST_F(WindowTest, spill) {
   const vector_size_t size = 1'000;
   auto data = makeRowVector(
@@ -192,7 +182,6 @@
   ASSERT_GT(stats.spilledPartitions, 0);
 }
 
->>>>>>> 2a60c331
 TEST_F(WindowTest, missingFunctionSignature) {
   auto input = {makeRowVector({
       makeFlatVector<int64_t>({1, 2, 3}),
@@ -253,8 +242,6 @@
       "Unexpected return type for window function sum(BIGINT). Expected BIGINT. Got VARCHAR.");
 }
 
-<<<<<<< HEAD
-=======
 TEST_F(WindowTest, duplicateOrOverlappingKeys) {
   auto data = makeRowVector(
       ROW({"a", "b", "c", "d", "e"},
@@ -297,7 +284,6 @@
       "Sorting keys must be unique and not overlap with partitioning keys. Found duplicate key: b");
 }
 
->>>>>>> 2a60c331
 class AggregateEmptyFramesTest : public WindowTestBase {};
 
 // Test for aggregates that return NULL as the default value for empty frames
