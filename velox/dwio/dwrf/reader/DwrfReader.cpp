/*
 * Copyright (c) Facebook, Inc. and its affiliates.
 *
 * Licensed under the Apache License, Version 2.0 (the "License");
 * you may not use this file except in compliance with the License.
 * You may obtain a copy of the License at
 *
 *     http://www.apache.org/licenses/LICENSE-2.0
 *
 * Unless required by applicable law or agreed to in writing, software
 * distributed under the License is distributed on an "AS IS" BASIS,
 * WITHOUT WARRANTIES OR CONDITIONS OF ANY KIND, either express or implied.
 * See the License for the specific language governing permissions and
 * limitations under the License.
 */

#include "velox/dwio/dwrf/reader/DwrfReader.h"

#include <chrono>

#include "velox/dwio/common/OnDemandUnitLoader.h"
#include "velox/dwio/common/TypeUtils.h"
#include "velox/dwio/common/exception/Exception.h"
#include "velox/dwio/dwrf/reader/ColumnReader.h"
#include "velox/dwio/dwrf/reader/StreamLabels.h"
#include "velox/vector/FlatVector.h"

namespace facebook::velox::dwrf {

using dwio::common::ColumnSelector;
using dwio::common::FileFormat;
using dwio::common::LoadUnit;
using dwio::common::ReaderOptions;
using dwio::common::RowReaderOptions;
using dwio::common::UnitLoader;
using dwio::common::UnitLoaderFactory;

class DwrfUnit : public LoadUnit {
 public:
  DwrfUnit(
      const StripeReaderBase& stripeReaderBase,
      const StrideIndexProvider& strideIndexProvider,
      dwio::common::ColumnReaderStatistics& columnReaderStatistics,
      uint32_t stripeIndex,
      std::shared_ptr<dwio::common::ColumnSelector> columnSelector,
      RowReaderOptions options)
      : stripeReaderBase_{stripeReaderBase},
        strideIndexProvider_{strideIndexProvider},
        columnReaderStatistics_{columnReaderStatistics},
        stripeIndex_{stripeIndex},
        columnSelector_{std::move(columnSelector)},
        options_{std::move(options)},
        stripeInfo_{
            stripeReaderBase.getReader().getFooter().stripes(stripeIndex_)} {}

  ~DwrfUnit() override = default;

  // Perform the IO (read)
  void load() override;

  // Unload the unit to free memory
  void unload() override;

  // Number of rows in the unit
  uint64_t getNumRows() override;

  // Number of bytes that the IO will read
  uint64_t getIoSize() override;

  std::unique_ptr<ColumnReader>& getColumnReader() {
    return columnReader_;
  }

  std::unique_ptr<dwio::common::SelectiveColumnReader>&
  getSelectiveColumnReader() {
    return selectiveColumnReader_;
  }

 private:
  void ensureDecoders();
  void loadDecoders();

  // Immutables
  const StripeReaderBase& stripeReaderBase_;
  const StrideIndexProvider& strideIndexProvider_;
  dwio::common::ColumnReaderStatistics& columnReaderStatistics_;
  const uint32_t stripeIndex_;
  const std::shared_ptr<dwio::common::ColumnSelector> columnSelector_;
  const RowReaderOptions options_;
  const StripeInformationWrapper stripeInfo_;

  // Mutables
  bool preloaded_;
  std::optional<uint64_t> cachedIoSize_;
  std::shared_ptr<StripeReadState> stripeReadState_;
  std::unique_ptr<StripeStreamsImpl> stripeStreams_;
  std::unique_ptr<ColumnReader> columnReader_;
  std::unique_ptr<dwio::common::SelectiveColumnReader> selectiveColumnReader_;
  std::shared_ptr<StripeDictionaryCache> stripeDictionaryCache_;
};

void DwrfUnit::load() {
  ensureDecoders();
  loadDecoders();
}

void DwrfUnit::unload() {
  cachedIoSize_.reset();
  stripeStreams_.reset();
  columnReader_.reset();
  selectiveColumnReader_.reset();
  stripeDictionaryCache_.reset();
  stripeReadState_.reset();
}

uint64_t DwrfUnit::getNumRows() {
  return stripeInfo_.numberOfRows();
}

uint64_t DwrfUnit::getIoSize() {
  if (cachedIoSize_) {
    return *cachedIoSize_;
  }
  ensureDecoders();
  cachedIoSize_ =
      stripeReadState_->stripeMetadata->stripeInput->nextFetchSize();
  return *cachedIoSize_;
}

void DwrfUnit::ensureDecoders() {
  if (columnReader_ || selectiveColumnReader_) {
    return;
  }

  preloaded_ = options_.getPreloadStripe();

  stripeReadState_ = std::make_shared<StripeReadState>(
      stripeReaderBase_.readerBaseShared(),
      stripeReaderBase_.fetchStripe(stripeIndex_, preloaded_));

  stripeStreams_ = std::make_unique<StripeStreamsImpl>(
      stripeReadState_,
      *columnSelector_,
      options_,
      stripeInfo_.offset(),
      stripeInfo_.numberOfRows(),
      strideIndexProvider_,
      stripeIndex_);

  auto scanSpec = options_.getScanSpec().get();
  auto requestedType = columnSelector_->getSchemaWithId();
  auto fileType = stripeReaderBase_.getReader().getSchemaWithId();
  FlatMapContext flatMapContext;
  flatMapContext.keySelectionCallback = options_.getKeySelectionCallback();
  memory::AllocationPool pool(&stripeReaderBase_.getReader().getMemoryPool());
  StreamLabels streamLabels(pool);

  if (scanSpec) {
    selectiveColumnReader_ = SelectiveDwrfReader::build(
        requestedType,
        fileType,
        *stripeStreams_,
        streamLabels,
        columnReaderStatistics_,
        scanSpec,
        flatMapContext,
        true); // isRoot
    selectiveColumnReader_->setIsTopLevel();
  } else {
    columnReader_ = ColumnReader::build( // enqueue streams
        requestedType,
        fileType,
        *stripeStreams_,
        streamLabels,
        options_.getDecodingExecutor().get(),
        options_.getDecodingParallelismFactor(),
        flatMapContext);
  }
  DWIO_ENSURE(
      (columnReader_ != nullptr) != (selectiveColumnReader_ != nullptr),
      "ColumnReader was not created");
}

void DwrfUnit::loadDecoders() {
  // load data plan according to its updated selector
  // during column reader construction
  // if planReads is off which means stripe data loaded as whole
  if (!preloaded_) {
    VLOG(1) << "[DWRF] Load read plan for stripe " << stripeIndex_;
    stripeStreams_->loadReadPlan();
  }

  stripeDictionaryCache_ = stripeStreams_->getStripeDictionaryCache();
}

namespace {

DwrfUnit* castDwrfUnit(LoadUnit* unit) {
  VELOX_CHECK(unit != nullptr);
  auto* dwrfUnit = dynamic_cast<DwrfUnit*>(unit);
  VELOX_CHECK(dwrfUnit != nullptr);
  return dwrfUnit;
}

} // namespace

DwrfRowReader::DwrfRowReader(
    const std::shared_ptr<ReaderBase>& reader,
    const RowReaderOptions& opts)
    : StripeReaderBase(reader),
      strideIndex_{0},
      options_(opts),
      decodingTimeUsCallback_{options_.getDecodingTimeUsCallback()},
      columnSelector_{std::make_shared<ColumnSelector>(
          ColumnSelector::apply(opts.getSelector(), reader->getSchema()))},
      currentUnit_{nullptr} {
  auto& fileFooter = getReader().getFooter();
  uint32_t numberOfStripes = fileFooter.stripesSize();
  currentStripe_ = numberOfStripes;
  stripeCeiling_ = 0;
  currentRowInStripe_ = 0;
  rowsInCurrentStripe_ = 0;
  uint64_t rowTotal = 0;

  firstRowOfStripe_.reserve(numberOfStripes);
  for (uint32_t i = 0; i < numberOfStripes; ++i) {
    firstRowOfStripe_.push_back(rowTotal);
    auto stripeInfo = fileFooter.stripes(i);
    rowTotal += stripeInfo.numberOfRows();
    if ((stripeInfo.offset() >= opts.getOffset()) &&
        (stripeInfo.offset() < opts.getLimit())) {
      if (i < currentStripe_) {
        currentStripe_ = i;
      }
      if (i >= stripeCeiling_) {
        stripeCeiling_ = i + 1;
      }
    }
  }
  firstStripe_ = currentStripe_;

  // stripeCeiling_ will only be 0 here in cases where the passed
  // RowReaderOptions has an [offset,length] not found in the file. In this
  // case, set stripeCeiling_ == firstStripe_ == numberOfStripes
  if (stripeCeiling_ == 0) {
    stripeCeiling_ = firstStripe_;
  }

  auto stripeCountCallback = options_.getStripeCountCallback();
  if (stripeCountCallback) {
    stripeCountCallback(stripeCeiling_ - firstStripe_);
  }

  if (currentStripe_ == 0) {
    previousRow_ = std::numeric_limits<uint64_t>::max();
  } else if (currentStripe_ == numberOfStripes) {
    previousRow_ = fileFooter.numberOfRows();
  } else {
    previousRow_ = firstRowOfStripe_[firstStripe_] - 1;
  }

  // Validate the requested type is compatible with what's in the file
  std::function<std::string()> createExceptionContext = [&]() {
    std::string exceptionMessageContext = fmt::format(
        "The schema loaded in the reader does not match the schema in the file footer."
        "Input Name: {},\n"
        "File Footer Schema (without partition columns): {},\n"
        "Input Table Schema (with partition columns): {}\n",
        getReader().getBufferedInput().getName(),
        getReader().getSchema()->toString(),
        getType()->toString());
    return exceptionMessageContext;
  };

  dwio::common::typeutils::checkTypeCompatibility(
      *getReader().getSchema(), *columnSelector_, createExceptionContext);

  unitLoader_ = getUnitLoader();
}

std::unique_ptr<ColumnReader>& DwrfRowReader::getColumnReader() {
  VELOX_DCHECK(currentUnit_ != nullptr);
  return currentUnit_->getColumnReader();
}

std::unique_ptr<dwio::common::SelectiveColumnReader>&
DwrfRowReader::getSelectiveColumnReader() {
  VELOX_DCHECK(currentUnit_ != nullptr);
  return currentUnit_->getSelectiveColumnReader();
}

std::unique_ptr<dwio::common::UnitLoader> DwrfRowReader::getUnitLoader() {
  std::vector<std::unique_ptr<LoadUnit>> loadUnits;
  loadUnits.reserve(stripeCeiling_ - firstStripe_);
  for (auto stripe = firstStripe_; stripe < stripeCeiling_; stripe++) {
    loadUnits.emplace_back(std::make_unique<DwrfUnit>(
        /* stripeReaderBase */ *this,
        /* strideIndexProvider */ *this,
        columnReaderStatistics_,
        stripe,
        columnSelector_,
        options_));
  }
  std::shared_ptr<UnitLoaderFactory> unitLoaderFactory =
      options_.getUnitLoaderFactory();
  if (!unitLoaderFactory) {
    unitLoaderFactory =
        std::make_shared<dwio::common::OnDemandUnitLoaderFactory>(
            options_.getBlockedOnIoCallback());
  }
  return unitLoaderFactory->create(std::move(loadUnits));
}

uint64_t DwrfRowReader::seekToRow(uint64_t rowNumber) {
  // Empty file
  if (isEmptyFile()) {
    return 0;
  }

  // If we are reading only a portion of the file
  // (bounded by firstStripe_ and stripeCeiling_),
  // seeking before or after the portion of interest should return no data.
  // Implement this by setting previousRow_ to the number of rows in the file.

  // seeking past stripeCeiling_
  auto& fileFooter = getReader().getFooter();
  uint32_t num_stripes = fileFooter.stripesSize();
  if ((stripeCeiling_ == num_stripes &&
       rowNumber >= fileFooter.numberOfRows()) ||
      (stripeCeiling_ < num_stripes &&
       rowNumber >= firstRowOfStripe_[stripeCeiling_])) {
    VLOG(1) << "Trying to seek past stripeCeiling_, total rows: "
            << fileFooter.numberOfRows() << " num_stripes: " << num_stripes;

    currentStripe_ = num_stripes;

    previousRow_ = fileFooter.numberOfRows();
    return previousRow_;
  }

  uint32_t seekToStripe = 0;
  while (seekToStripe + 1 < stripeCeiling_ &&
         firstRowOfStripe_[seekToStripe + 1] <= rowNumber) {
    seekToStripe++;
  }

  // seeking before the first stripe
  if (seekToStripe < firstStripe_) {
    currentStripe_ = num_stripes;
    previousRow_ = fileFooter.numberOfRows();
    return previousRow_;
  }

  const auto previousStripe = currentStripe_;
  const auto previousRowInStripe = currentRowInStripe_;
  currentStripe_ = seekToStripe;
  currentRowInStripe_ = rowNumber - firstRowOfStripe_[currentStripe_];
  previousRow_ = rowNumber;

  if (currentStripe_ != previousStripe) {
    // Different stripe. Let's load the new stripe.
    currentUnit_ = nullptr;
    loadCurrentStripe();
    if (currentRowInStripe_ > 0) {
      skip(currentRowInStripe_);
    }
  } else if (currentRowInStripe_ < previousRowInStripe) {
    // Same stripe but we have to seek backwards.
    if (currentUnit_) {
      // We had a loaded stripe, we have to reload.
      LOG(WARNING) << "Reloading stripe " << currentStripe_
                   << " because we have to seek backwards on it from row "
                   << previousRowInStripe << " to row " << currentRowInStripe_;
      currentUnit_->unload();
      currentUnit_->load();
    } else {
      // We had no stripe loaded. Let's load the current one.
      loadCurrentStripe();
    }
    if (currentRowInStripe_ > 0) {
      skip(currentRowInStripe_);
    }
  } else if (currentRowInStripe_ > previousRowInStripe) {
    // We have to seek forward on the same stripe. We can just skip.
    if (!currentUnit_) {
      // Load the current stripe if no stripe was loaded.
      loadCurrentStripe();
    }
    skip(currentRowInStripe_ - previousRowInStripe);
  } // otherwise the seek ended on the same stripe, same row

  return previousRow_;
}

uint64_t DwrfRowReader::skipRows(uint64_t numberOfRowsToSkip) {
  if (isEmptyFile()) {
    VLOG(1) << "Empty file, nothing to skip";
    return 0;
  }

  // When no rows to skip - just return 0
  if (numberOfRowsToSkip == 0) {
    VLOG(1) << "No skipping is needed";
    return 0;
  }

  // when we skipped or exhausted the whole file we can return 0
  auto& fileFooter = getReader().getFooter();
  if (previousRow_ == fileFooter.numberOfRows()) {
    VLOG(1) << "previousRow_ is beyond EOF, nothing to skip";
    return 0;
  }

  if (previousRow_ == std::numeric_limits<uint64_t>::max()) {
    VLOG(1) << "Start of the file, skipping: " << numberOfRowsToSkip;
    seekToRow(numberOfRowsToSkip);
    if (previousRow_ == fileFooter.numberOfRows()) {
      VLOG(1) << "Reached end of the file, returning: " << previousRow_;
      return previousRow_;
    } else {
      VLOG(1) << "previousRow_ after skipping: " << previousRow_;
      return previousRow_;
    }
  }

  VLOG(1) << "Previous row: " << previousRow_
          << " Skipping: " << numberOfRowsToSkip;

  uint64_t initialRow = previousRow_;
  seekToRow(previousRow_ + numberOfRowsToSkip);

  VLOG(1) << "After skipping: " << previousRow_
          << " InitialRow: " << initialRow;

  if (previousRow_ == fileFooter.numberOfRows()) {
    VLOG(1) << "When seeking past stripeCeiling_";
    return previousRow_ - initialRow - 1;
  }
  return previousRow_ - initialRow;
}

void DwrfRowReader::checkSkipStrides(uint64_t strideSize) {
  if (!getSelectiveColumnReader() || strideSize == 0 ||
      currentRowInStripe_ % strideSize != 0) {
    return;
  }

  if (currentRowInStripe_ == 0 || recomputeStridesToSkip_) {
    StatsContext context(
        getReader().getWriterName(), getReader().getWriterVersion());
    DwrfData::FilterRowGroupsResult res;
    getSelectiveColumnReader()->filterRowGroups(strideSize, context, res);
    if (auto& metadataFilter = options_.getMetadataFilter()) {
      metadataFilter->eval(res.metadataFilterResults, res.filterResult);
    }
    stridesToSkip_ = res.filterResult.data();
    stridesToSkipSize_ = res.totalCount;
    stripeStridesToSkip_[currentStripe_] = std::move(res.filterResult);
    recomputeStridesToSkip_ = false;
  }

  bool foundStridesToSkip = false;
  auto currentStride = currentRowInStripe_ / strideSize;
  while (currentStride < stridesToSkipSize_ &&
         bits::isBitSet(stridesToSkip_, currentStride)) {
    foundStridesToSkip = true;
    currentRowInStripe_ =
        std::min(currentRowInStripe_ + strideSize, rowsInCurrentStripe_);
    currentStride++;
    skippedStrides_++;
  }
  if (foundStridesToSkip && currentRowInStripe_ < rowsInCurrentStripe_) {
    getSelectiveColumnReader()->seekToRowGroup(currentStride);
  }
}

void DwrfRowReader::readNext(
    uint64_t rowsToRead,
    const dwio::common::Mutation* mutation,
    VectorPtr& result) {
  if (!getSelectiveColumnReader()) {
    std::optional<std::chrono::steady_clock::time_point> startTime;
    if (decodingTimeUsCallback_) {
      // We'll use wall time since we have parallel decoding.
      // If we move to sequential decoding only, we can use CPU time.
      startTime.emplace(std::chrono::steady_clock::now());
    }
    // TODO: Move row number appending logic here.  Currently this is done in
    // the wrapper reader.
    VELOX_CHECK(
        mutation == nullptr,
        "Mutation pushdown is only supported in selective reader");
    getColumnReader()->next(rowsToRead, result);
    if (startTime.has_value()) {
      decodingTimeUsCallback_(
          std::chrono::duration_cast<std::chrono::microseconds>(
              std::chrono::steady_clock::now() - startTime.value())
              .count());
    }
    return;
  }
<<<<<<< HEAD
  if (!options_.getRowNumberColumnInfo().has_value()) {
    selectiveColumnReader_->next(rowsToRead, result, mutation);
    return;
  }
  readWithRowNumber(
      selectiveColumnReader_,
      options_,
      previousRow_,
      rowsToRead,
      mutation,
      result);
=======
  if (!options_.getAppendRowNumberColumn()) {
    getSelectiveColumnReader()->next(rowsToRead, result, mutation);
    return;
  }
  readWithRowNumber(rowsToRead, mutation, result);
}

uint64_t DwrfRowReader::skip(uint64_t numValues) {
  if (getSelectiveColumnReader()) {
    return getSelectiveColumnReader()->skip(numValues);
  } else {
    return getColumnReader()->skip(numValues);
  }
}

void DwrfRowReader::readWithRowNumber(
    uint64_t rowsToRead,
    const dwio::common::Mutation* mutation,
    VectorPtr& result) {
  auto* rowVector = result->asUnchecked<RowVector>();
  column_index_t numChildren = 0;
  for (auto& column : options_.getScanSpec()->children()) {
    if (column->projectOut()) {
      ++numChildren;
    }
  }
  VectorPtr rowNumVector;
  if (rowVector->childrenSize() != numChildren) {
    VELOX_CHECK_EQ(rowVector->childrenSize(), numChildren + 1);
    rowNumVector = rowVector->childAt(numChildren);
    auto& rowType = rowVector->type()->asRow();
    auto names = rowType.names();
    auto types = rowType.children();
    auto children = rowVector->children();
    VELOX_DCHECK(!names.empty() && !types.empty() && !children.empty());
    names.pop_back();
    types.pop_back();
    children.pop_back();
    result = std::make_shared<RowVector>(
        rowVector->pool(),
        ROW(std::move(names), std::move(types)),
        rowVector->nulls(),
        rowVector->size(),
        std::move(children));
  }
  getSelectiveColumnReader()->next(rowsToRead, result, mutation);
  FlatVector<int64_t>* flatRowNum = nullptr;
  if (rowNumVector && BaseVector::isVectorWritable(rowNumVector)) {
    flatRowNum = rowNumVector->asFlatVector<int64_t>();
  }
  if (flatRowNum) {
    flatRowNum->clearAllNulls();
    flatRowNum->resize(result->size());
  } else {
    rowNumVector = std::make_shared<FlatVector<int64_t>>(
        result->pool(),
        BIGINT(),
        nullptr,
        result->size(),
        AlignedBuffer::allocate<int64_t>(result->size(), result->pool()),
        std::vector<BufferPtr>());
    flatRowNum = rowNumVector->asUnchecked<FlatVector<int64_t>>();
  }
  auto rowOffsets = getSelectiveColumnReader()->outputRows();
  VELOX_DCHECK_EQ(rowOffsets.size(), result->size());
  auto* rawRowNum = flatRowNum->mutableRawValues();
  for (int i = 0; i < rowOffsets.size(); ++i) {
    rawRowNum[i] = previousRow_ + rowOffsets[i];
  }
  rowVector = result->asUnchecked<RowVector>();
  auto& rowType = rowVector->type()->asRow();
  auto names = rowType.names();
  auto types = rowType.children();
  auto children = rowVector->children();
  names.emplace_back();
  types.push_back(BIGINT());
  children.push_back(rowNumVector);
  result = std::make_shared<RowVector>(
      rowVector->pool(),
      ROW(std::move(names), std::move(types)),
      rowVector->nulls(),
      rowVector->size(),
      std::move(children));
>>>>>>> 53f6bf76
}

int64_t DwrfRowReader::nextRowNumber() {
  auto strideSize = getReader().getFooter().rowIndexStride();
  while (currentStripe_ < stripeCeiling_) {
    if (currentRowInStripe_ == 0) {
      if (getReader().randomSkip()) {
        auto numStripeRows =
            getReader().getFooter().stripes(currentStripe_).numberOfRows();
        auto skip = getReader().randomSkip()->nextSkip();
        if (skip >= numStripeRows) {
          getReader().randomSkip()->consume(numStripeRows);
          auto numStrides = (numStripeRows + strideSize - 1) / strideSize;
          skippedStrides_ += numStrides;
          goto advanceToNextStripe;
        }
      }
      loadCurrentStripe();
    }
    checkSkipStrides(strideSize);
    if (currentRowInStripe_ < rowsInCurrentStripe_) {
      return firstRowOfStripe_[currentStripe_] + currentRowInStripe_;
    }
  advanceToNextStripe:
    ++currentStripe_;
    currentRowInStripe_ = 0;
    currentUnit_ = nullptr;
  }
  atEnd_ = true;
  return kAtEnd;
}

int64_t DwrfRowReader::nextReadSize(uint64_t size) {
  VELOX_DCHECK_GT(size, 0);
  if (atEnd_) {
    return kAtEnd;
  }
  auto rowsToRead = std::min(size, rowsInCurrentStripe_ - currentRowInStripe_);
  auto strideSize = getReader().getFooter().rowIndexStride();
  if (LIKELY(strideSize > 0)) {
    // Don't allow read to cross stride.
    rowsToRead =
        std::min(rowsToRead, strideSize - currentRowInStripe_ % strideSize);
  }
  VELOX_DCHECK_GT(rowsToRead, 0);
  return rowsToRead;
}

uint64_t DwrfRowReader::next(
    uint64_t size,
    velox::VectorPtr& result,
    const dwio::common::Mutation* mutation) {
  auto nextRow = nextRowNumber();
  if (nextRow == kAtEnd) {
    if (!isEmptyFile()) {
      previousRow_ = firstRowOfStripe_[stripeCeiling_ - 1] +
          getReader().getFooter().stripes(stripeCeiling_ - 1).numberOfRows();
    } else {
      previousRow_ = 0;
    }
    return 0;
  }
  auto rowsToRead = nextReadSize(size);
  previousRow_ = nextRow;
  // Record strideIndex for use by the columnReader_ which may delay actual
  // reading of the data.
  auto strideSize = getReader().getFooter().rowIndexStride();
  strideIndex_ = strideSize > 0 ? currentRowInStripe_ / strideSize : 0;
  unitLoader_->onRead(currentStripe_, currentRowInStripe_, rowsToRead);
  readNext(rowsToRead, mutation, result);
  currentRowInStripe_ += rowsToRead;
  return rowsToRead;
}

void DwrfRowReader::resetFilterCaches() {
  if (getSelectiveColumnReader()) {
    getSelectiveColumnReader()->resetFilterCaches();
    recomputeStridesToSkip_ = true;
  }

  // For columnReader_, this is no-op.
}

void DwrfRowReader::loadCurrentStripe() {
  if (currentUnit_ || currentStripe_ >= stripeCeiling_) {
    return;
  }
  VELOX_CHECK_GE(currentStripe_, firstStripe_);
  strideIndex_ = 0;
  const auto loadUnitIdx = currentStripe_ - firstStripe_;
  currentUnit_ = castDwrfUnit(&unitLoader_->getLoadedUnit(loadUnitIdx));
  rowsInCurrentStripe_ = currentUnit_->getNumRows();
}

size_t DwrfRowReader::estimatedReaderMemory() const {
  return 2 * DwrfReader::getMemoryUse(getReader(), -1, *columnSelector_);
}

std::optional<size_t> DwrfRowReader::estimatedRowSizeHelper(
    const FooterWrapper& fileFooter,
    const dwio::common::Statistics& stats,
    uint32_t nodeId) const {
  DWIO_ENSURE_LT(nodeId, fileFooter.typesSize(), "Types missing in footer");

  const auto& s = stats.getColumnStatistics(nodeId);
  const auto& t = fileFooter.types(nodeId);
  if (!s.getNumberOfValues()) {
    return std::nullopt;
  }
  auto valueCount = s.getNumberOfValues().value();
  if (valueCount < 1) {
    return 0;
  }
  switch (t.kind()) {
    case TypeKind::BOOLEAN: {
      return valueCount * sizeof(uint8_t);
    }
    case TypeKind::TINYINT: {
      return valueCount * sizeof(uint8_t);
    }
    case TypeKind::SMALLINT: {
      return valueCount * sizeof(uint16_t);
    }
    case TypeKind::INTEGER: {
      return valueCount * sizeof(uint32_t);
    }
    case TypeKind::BIGINT: {
      return valueCount * sizeof(uint64_t);
    }
    case TypeKind::HUGEINT: {
      return valueCount * sizeof(uint128_t);
    }
    case TypeKind::REAL: {
      return valueCount * sizeof(float);
    }
    case TypeKind::DOUBLE: {
      return valueCount * sizeof(double);
    }
    case TypeKind::VARCHAR: {
      auto stringStats =
          dynamic_cast<const dwio::common::StringColumnStatistics*>(&s);
      if (!stringStats) {
        return std::nullopt;
      }
      auto length = stringStats->getTotalLength();
      if (!length) {
        return std::nullopt;
      }
      return length.value();
    }
    case TypeKind::VARBINARY: {
      auto binaryStats =
          dynamic_cast<const dwio::common::BinaryColumnStatistics*>(&s);
      if (!binaryStats) {
        return std::nullopt;
      }
      auto length = binaryStats->getTotalLength();
      if (!length) {
        return std::nullopt;
      }
      return length.value();
    }
    case TypeKind::TIMESTAMP: {
      return valueCount * sizeof(uint64_t) * 2;
    }
    case TypeKind::ARRAY:
    case TypeKind::MAP:
    case TypeKind::ROW: {
      // start the estimate with the offsets and hasNulls vectors sizes
      size_t totalEstimate = valueCount * (sizeof(uint8_t) + sizeof(uint64_t));
      for (int32_t i = 0; i < t.subtypesSize(); ++i) {
        if (!columnSelector_->shouldReadNode(t.subtypes(i))) {
          continue;
        }
        auto subtypeEstimate =
            estimatedRowSizeHelper(fileFooter, stats, t.subtypes(i));
        if (subtypeEstimate.has_value()) {
          totalEstimate += subtypeEstimate.value();
        } else {
          return std::nullopt;
        }
      }
      return totalEstimate;
    }
    default:
      return std::nullopt;
  }
}

std::optional<size_t> DwrfRowReader::estimatedRowSize() const {
  auto& reader = getReader();
  auto& fileFooter = reader.getFooter();

  if (!fileFooter.hasNumberOfRows()) {
    return std::nullopt;
  }

  if (fileFooter.numberOfRows() < 1) {
    return 0;
  }

  // Estimate with projections
  constexpr uint32_t ROOT_NODE_ID = 0;
  auto stats = reader.getStatistics();
  auto projectedSize = estimatedRowSizeHelper(fileFooter, *stats, ROOT_NODE_ID);
  if (projectedSize.has_value()) {
    return projectedSize.value() / fileFooter.numberOfRows();
  }

  return std::nullopt;
}

DwrfReader::DwrfReader(
    const ReaderOptions& options,
    std::unique_ptr<dwio::common::BufferedInput> input)
    : readerBase_(std::make_unique<ReaderBase>(
          options.getMemoryPool(),
          std::move(input),
          options.getDecrypterFactory(),
          options.getFooterEstimatedSize(),
          options.getFilePreloadThreshold(),
          options.getFileFormat() == FileFormat::ORC ? FileFormat::ORC
                                                     : FileFormat::DWRF,
          options.isFileColumnNamesReadAsLowerCase(),
          options.randomSkip())),
      options_(options) {
  // If we are not using column names to map table columns to file columns,
  // then we use indices. In that case we need to ensure the names completely
  // match, because we are still mapping columns by names further down the
  // code. So we rename column names in the file schema to match table schema.
  // We test the options to have 'fileSchema' (actually table schema) as most
  // of the unit tests fail to provide it.
  if ((not options_.isUseColumnNamesForColumnMapping()) and
      (options_.getFileSchema() != nullptr)) {
    updateColumnNamesFromTableSchema();
  }
}

namespace {
void logTypeInequality(
    const Type& fileType,
    const Type& tableType,
    const std::string& fileFieldName,
    const std::string& tableFieldName) {
  VLOG(1) << "Type of the File field '" << fileFieldName
          << "' does not match the type of the Table field '" << tableFieldName
          << "': [" << fileType.toString() << "] vs [" << tableType.toString()
          << "]";
}

// Forward declaration for general type tree recursion function.
TypePtr updateColumnNames(
    const TypePtr& fileType,
    const TypePtr& tableType,
    const std::string& fileFieldName,
    const std::string& tableFieldName);

// Non-primitive type tree recursion function.
template <typename T>
TypePtr updateColumnNames(const TypePtr& fileType, const TypePtr& tableType) {
  auto fileRowType = std::dynamic_pointer_cast<const T>(fileType);
  auto tableRowType = std::dynamic_pointer_cast<const T>(tableType);

  std::vector<std::string> newFileFieldNames{fileRowType->names()};
  std::vector<TypePtr> newFileFieldTypes{fileRowType->children()};

  for (auto childIdx = 0; childIdx < tableRowType->size(); ++childIdx) {
    if (childIdx >= fileRowType->size()) {
      break;
    }

    newFileFieldTypes[childIdx] = updateColumnNames(
        fileRowType->childAt(childIdx),
        tableRowType->childAt(childIdx),
        fileRowType->nameOf(childIdx),
        tableRowType->nameOf(childIdx));

    newFileFieldNames[childIdx] = tableRowType->nameOf(childIdx);
  }

  return std::make_shared<const T>(
      std::move(newFileFieldNames), std::move(newFileFieldTypes));
}

// General type tree recursion function.
TypePtr updateColumnNames(
    const TypePtr& fileType,
    const TypePtr& tableType,
    const std::string& fileFieldName,
    const std::string& tableFieldName) {
  // Check type kind equality. If not equal, no point to continue down the
  // tree.
  if (fileType->kind() != tableType->kind()) {
    logTypeInequality(*fileType, *tableType, fileFieldName, tableFieldName);
    return fileType;
  }

  // For leaf types we return type as is.
  if (fileType->isPrimitiveType()) {
    return fileType;
  }

  std::vector<std::string> fileFieldNames{fileType->size()};
  std::vector<TypePtr> fileFieldTypes{fileType->size()};

  if (fileType->isRow()) {
    return updateColumnNames<RowType>(fileType, tableType);
  }

  if (fileType->isMap()) {
    return updateColumnNames<MapType>(fileType, tableType);
  }

  if (fileType->isArray()) {
    return updateColumnNames<ArrayType>(fileType, tableType);
  }

  // We should not be here.
  VLOG(1) << "Unexpected table type during column names update for File field '"
          << fileFieldName << "': [" << fileType->toString() << "]";
  return fileType;
}
} // namespace

void DwrfReader::updateColumnNamesFromTableSchema() {
  const auto& tableSchema = options_.getFileSchema();
  const auto& fileSchema = readerBase_->getSchema();
  auto newSchema = std::dynamic_pointer_cast<const RowType>(
      updateColumnNames(fileSchema, tableSchema, "", ""));
  readerBase_->setSchema(newSchema);
}

std::unique_ptr<StripeInformation> DwrfReader::getStripe(
    uint32_t stripeIndex) const {
  DWIO_ENSURE_LT(
      stripeIndex, getNumberOfStripes(), "stripe index out of range");
  auto stripeInfo = readerBase_->getFooter().stripes(stripeIndex);

  return std::make_unique<StripeInformationImpl>(
      stripeInfo.offset(),
      stripeInfo.indexLength(),
      stripeInfo.dataLength(),
      stripeInfo.footerLength(),
      stripeInfo.numberOfRows());
}

std::vector<std::string> DwrfReader::getMetadataKeys() const {
  std::vector<std::string> result;
  auto& fileFooter = readerBase_->getFooter();
  result.reserve(fileFooter.metadataSize());
  for (int32_t i = 0; i < fileFooter.metadataSize(); ++i) {
    result.push_back(fileFooter.metadata(i).name());
  }
  return result;
}

std::string DwrfReader::getMetadataValue(const std::string& key) const {
  auto& fileFooter = readerBase_->getFooter();
  for (int32_t i = 0; i < fileFooter.metadataSize(); ++i) {
    if (fileFooter.metadata(i).name() == key) {
      return fileFooter.metadata(i).value();
    }
  }
  DWIO_RAISE("key not found");
}

bool DwrfReader::hasMetadataValue(const std::string& key) const {
  auto& fileFooter = readerBase_->getFooter();
  for (int32_t i = 0; i < fileFooter.metadataSize(); ++i) {
    if (fileFooter.metadata(i).name() == key) {
      return true;
    }
  }
  return false;
}

uint64_t maxStreamsForType(const TypeWrapper& type) {
  if (type.format() == DwrfFormat::kOrc) {
    switch (type.kind()) {
      case TypeKind::ROW:
        return 1;
      case TypeKind::SMALLINT:
      case TypeKind::INTEGER:
      case TypeKind::BIGINT:
      case TypeKind::REAL:
      case TypeKind::DOUBLE:
      case TypeKind::BOOLEAN:
      case TypeKind::ARRAY:
      case TypeKind::MAP:
        return 2;
      case TypeKind::VARBINARY:
      case TypeKind::TIMESTAMP:
        return 3;
      case TypeKind::TINYINT:
      case TypeKind::VARCHAR:
        return 4;
      default:
        return 0;
    }
  }

  // DWRF
  switch (type.kind()) {
    case TypeKind::ROW:
      return 1;
    case TypeKind::REAL:
    case TypeKind::DOUBLE:
    case TypeKind::BOOLEAN:
    case TypeKind::TINYINT:
    case TypeKind::ARRAY:
    case TypeKind::MAP:
      return 2;
    case TypeKind::VARBINARY:
    case TypeKind::TIMESTAMP:
      return 3;
    case TypeKind::SMALLINT:
    case TypeKind::INTEGER:
    case TypeKind::BIGINT:
      return 4;
    case TypeKind::VARCHAR:
      return 7;
    default:
      return 0;
  }
}

uint64_t DwrfReader::getMemoryUse(int32_t stripeIx) {
  ColumnSelector cs(readerBase_->getSchema());
  return getMemoryUse(*readerBase_, stripeIx, cs);
}

uint64_t DwrfReader::getMemoryUseByFieldId(
    const std::vector<uint64_t>& include,
    int32_t stripeIx) {
  ColumnSelector cs(readerBase_->getSchema(), include);
  return getMemoryUse(*readerBase_, stripeIx, cs);
}

uint64_t DwrfReader::getMemoryUseByName(
    const std::vector<std::string>& names,
    int32_t stripeIx) {
  ColumnSelector cs(readerBase_->getSchema(), names);
  return getMemoryUse(*readerBase_, stripeIx, cs);
}

uint64_t DwrfReader::getMemoryUseByTypeId(
    const std::vector<uint64_t>& include,
    int32_t stripeIx) {
  ColumnSelector cs(readerBase_->getSchema(), include, true);
  return getMemoryUse(*readerBase_, stripeIx, cs);
}

uint64_t DwrfReader::getMemoryUse(
    ReaderBase& readerBase,
    int32_t stripeIx,
    const ColumnSelector& cs) {
  uint64_t maxDataLength = 0;
  auto& fileFooter = readerBase.getFooter();
  if (stripeIx >= 0 && stripeIx < fileFooter.stripesSize()) {
    uint64_t stripe = fileFooter.stripes(stripeIx).dataLength();
    if (maxDataLength < stripe) {
      maxDataLength = stripe;
    }
  } else {
    for (int32_t i = 0; i < fileFooter.stripesSize(); i++) {
      uint64_t stripe = fileFooter.stripes(i).dataLength();
      if (maxDataLength < stripe) {
        maxDataLength = stripe;
      }
    }
  }

  bool hasStringColumn = false;
  uint64_t nSelectedStreams = 0;
  for (int32_t i = 0; !hasStringColumn && i < fileFooter.typesSize(); i++) {
    if (cs.shouldReadNode(i)) {
      const auto type = fileFooter.types(i);
      nSelectedStreams += maxStreamsForType(type);
      switch (type.kind()) {
        case TypeKind::VARCHAR:
        case TypeKind::VARBINARY: {
          hasStringColumn = true;
          break;
        }
        default: {
          break;
        }
      }
    }
  }

  /* If a string column is read, use stripe datalength as a memory estimate
   * because we don't know the dictionary size. Multiply by 2 because
   * a string column requires two buffers:
   * in the input stream and in the seekable input stream.
   * If no string column is read, estimate from the number of streams.
   */
  uint64_t memory = hasStringColumn ? 2 * maxDataLength
                                    : std::min(
                                          uint64_t(maxDataLength),
                                          nSelectedStreams *
                                              readerBase.getBufferedInput()
                                                  .getReadFile()
                                                  ->getNaturalReadSize());

  // Do we need even more memory to read the footer or the metadata?
  auto footerLength = readerBase.getPostScript().footerLength();
  if (memory < footerLength + readerBase.getFooterEstimatedSize()) {
    memory = footerLength + readerBase.getFooterEstimatedSize();
  }

  // Account for firstRowOfStripe.
  memory += static_cast<uint64_t>(fileFooter.stripesSize()) * sizeof(uint64_t);

  // Decompressors need buffers for each stream
  uint64_t decompressorMemory = 0;
  auto compression = readerBase.getCompressionKind();
  if (compression != common::CompressionKind_NONE) {
    for (int32_t i = 0; i < fileFooter.typesSize(); i++) {
      if (cs.shouldReadNode(i)) {
        const auto type = fileFooter.types(i);
        decompressorMemory +=
            maxStreamsForType(type) * readerBase.getCompressionBlockSize();
      }
    }
    if (compression == common::CompressionKind_SNAPPY) {
      decompressorMemory *= 2; // Snappy decompressor uses a second buffer
    }
  }

  return memory + decompressorMemory;
}

std::unique_ptr<dwio::common::RowReader> DwrfReader::createRowReader(
    const RowReaderOptions& opts) const {
  return createDwrfRowReader(opts);
}

std::unique_ptr<DwrfRowReader> DwrfReader::createDwrfRowReader(
    const RowReaderOptions& opts) const {
  auto rowReader = std::make_unique<DwrfRowReader>(readerBase_, opts);
  if (opts.getEagerFirstStripeLoad()) {
    // Load the first stripe on construction so that readers created in
    // background have a reader tree and can preload the first
    // stripe. Also the reader tree needs to exist in order to receive
    // adaptation from a previous reader.
    rowReader->loadCurrentStripe();
  }
  return rowReader;
}

std::unique_ptr<DwrfReader> DwrfReader::create(
    std::unique_ptr<dwio::common::BufferedInput> input,
    const ReaderOptions& options) {
  return std::make_unique<DwrfReader>(options, std::move(input));
}

void registerDwrfReaderFactory() {
  dwio::common::registerReaderFactory(std::make_shared<DwrfReaderFactory>());
}

void unregisterDwrfReaderFactory() {
  dwio::common::unregisterReaderFactory(dwio::common::FileFormat::DWRF);
}

} // namespace facebook::velox::dwrf<|MERGE_RESOLUTION|>--- conflicted
+++ resolved
@@ -499,24 +499,17 @@
     }
     return;
   }
-<<<<<<< HEAD
   if (!options_.getRowNumberColumnInfo().has_value()) {
-    selectiveColumnReader_->next(rowsToRead, result, mutation);
+    getSelectiveColumnReader()->next(rowsToRead, result, mutation);
     return;
   }
   readWithRowNumber(
-      selectiveColumnReader_,
+      getSelectiveColumnReader(),
       options_,
       previousRow_,
       rowsToRead,
       mutation,
       result);
-=======
-  if (!options_.getAppendRowNumberColumn()) {
-    getSelectiveColumnReader()->next(rowsToRead, result, mutation);
-    return;
-  }
-  readWithRowNumber(rowsToRead, mutation, result);
 }
 
 uint64_t DwrfRowReader::skip(uint64_t numValues) {
@@ -525,77 +518,6 @@
   } else {
     return getColumnReader()->skip(numValues);
   }
-}
-
-void DwrfRowReader::readWithRowNumber(
-    uint64_t rowsToRead,
-    const dwio::common::Mutation* mutation,
-    VectorPtr& result) {
-  auto* rowVector = result->asUnchecked<RowVector>();
-  column_index_t numChildren = 0;
-  for (auto& column : options_.getScanSpec()->children()) {
-    if (column->projectOut()) {
-      ++numChildren;
-    }
-  }
-  VectorPtr rowNumVector;
-  if (rowVector->childrenSize() != numChildren) {
-    VELOX_CHECK_EQ(rowVector->childrenSize(), numChildren + 1);
-    rowNumVector = rowVector->childAt(numChildren);
-    auto& rowType = rowVector->type()->asRow();
-    auto names = rowType.names();
-    auto types = rowType.children();
-    auto children = rowVector->children();
-    VELOX_DCHECK(!names.empty() && !types.empty() && !children.empty());
-    names.pop_back();
-    types.pop_back();
-    children.pop_back();
-    result = std::make_shared<RowVector>(
-        rowVector->pool(),
-        ROW(std::move(names), std::move(types)),
-        rowVector->nulls(),
-        rowVector->size(),
-        std::move(children));
-  }
-  getSelectiveColumnReader()->next(rowsToRead, result, mutation);
-  FlatVector<int64_t>* flatRowNum = nullptr;
-  if (rowNumVector && BaseVector::isVectorWritable(rowNumVector)) {
-    flatRowNum = rowNumVector->asFlatVector<int64_t>();
-  }
-  if (flatRowNum) {
-    flatRowNum->clearAllNulls();
-    flatRowNum->resize(result->size());
-  } else {
-    rowNumVector = std::make_shared<FlatVector<int64_t>>(
-        result->pool(),
-        BIGINT(),
-        nullptr,
-        result->size(),
-        AlignedBuffer::allocate<int64_t>(result->size(), result->pool()),
-        std::vector<BufferPtr>());
-    flatRowNum = rowNumVector->asUnchecked<FlatVector<int64_t>>();
-  }
-  auto rowOffsets = getSelectiveColumnReader()->outputRows();
-  VELOX_DCHECK_EQ(rowOffsets.size(), result->size());
-  auto* rawRowNum = flatRowNum->mutableRawValues();
-  for (int i = 0; i < rowOffsets.size(); ++i) {
-    rawRowNum[i] = previousRow_ + rowOffsets[i];
-  }
-  rowVector = result->asUnchecked<RowVector>();
-  auto& rowType = rowVector->type()->asRow();
-  auto names = rowType.names();
-  auto types = rowType.children();
-  auto children = rowVector->children();
-  names.emplace_back();
-  types.push_back(BIGINT());
-  children.push_back(rowNumVector);
-  result = std::make_shared<RowVector>(
-      rowVector->pool(),
-      ROW(std::move(names), std::move(types)),
-      rowVector->nulls(),
-      rowVector->size(),
-      std::move(children));
->>>>>>> 53f6bf76
 }
 
 int64_t DwrfRowReader::nextRowNumber() {
