/*
 * Copyright (c) Facebook, Inc. and its affiliates.
 *
 * Licensed under the Apache License, Version 2.0 (the "License");
 * you may not use this file except in compliance with the License.
 * You may obtain a copy of the License at
 *
 *     http://www.apache.org/licenses/LICENSE-2.0
 *
 * Unless required by applicable law or agreed to in writing, software
 * distributed under the License is distributed on an "AS IS" BASIS,
 * WITHOUT WARRANTIES OR CONDITIONS OF ANY KIND, either express or implied.
 * See the License for the specific language governing permissions and
 * limitations under the License.
 */

#pragma once

#include "folly/Executor.h"
#include "folly/synchronization/Baton.h"
#include "velox/dwio/common/ReaderFactory.h"
#include "velox/dwio/common/UnitLoader.h"
#include "velox/dwio/dwrf/reader/SelectiveDwrfReader.h"

namespace facebook::velox::dwrf {

class ColumnReader;
class DwrfUnit;

class DwrfRowReader : public StrideIndexProvider,
                      public StripeReaderBase,
                      public dwio::common::RowReader {
 public:
  /**
   * Constructor that lets the user specify additional options.
   * @param contents of the file
   * @param options options for reading
   */
  DwrfRowReader(
      const std::shared_ptr<ReaderBase>& reader,
      const dwio::common::RowReaderOptions& options);

  ~DwrfRowReader() override = default;

  // Select the columns from the options object
  const dwio::common::ColumnSelector& getColumnSelector() const {
    return *columnSelector_;
  }

  const std::shared_ptr<dwio::common::ColumnSelector>& getColumnSelectorPtr()
      const {
    return columnSelector_;
  }

  const dwio::common::RowReaderOptions& getRowReaderOptions() const {
    return options_;
  }

  std::shared_ptr<const dwio::common::TypeWithId> getSelectedType() const {
    if (!selectedSchema_) {
      selectedSchema_ = columnSelector_->buildSelected();
    }

    return selectedSchema_;
  }

  uint64_t getRowNumber() const {
    return previousRow_;
  }

  uint64_t seekToRow(uint64_t rowNumber);

  uint64_t skipRows(uint64_t numberOfRowsToSkip);

  uint32_t getCurrentStripe() const {
    return currentStripe_;
  }

  uint64_t getStrideIndex() const override {
    return strideIndex_;
  }

  // Estimate the space used by the reader
  size_t estimatedReaderMemory() const;

  // Estimate the row size for projected columns
  std::optional<size_t> estimatedRowSize() const override;

  // Returns number of rows read. Guaranteed to be less then or equal to size.
  uint64_t next(
      uint64_t size,
      VectorPtr& result,
      const dwio::common::Mutation* = nullptr) override;

  void updateRuntimeStats(
      dwio::common::RuntimeStatistics& stats) const override {
    stats.skippedStrides += skippedStrides_;
    stats.columnReaderStatistics.flattenStringDictionaryValues +=
        columnReaderStatistics_.flattenStringDictionaryValues;
  }

  void resetFilterCaches() override;

  bool allPrefetchIssued() const override {
    return true;
  }

  // Returns the skipped strides for 'stripe'. Used for testing.
  std::optional<std::vector<uint64_t>> stridesToSkip(uint32_t stripe) const {
    auto it = stripeStridesToSkip_.find(stripe);
    if (it == stripeStridesToSkip_.end()) {
      return std::nullopt;
    }
    return it->second;
  }

  void loadCurrentStripe();

  std::optional<std::vector<PrefetchUnit>> prefetchUnits() override {
    return std::nullopt;
  }

  int64_t nextRowNumber() override;

  int64_t nextReadSize(uint64_t size) override;

 private:
  // footer
  std::vector<uint64_t> firstRowOfStripe_;
  mutable std::shared_ptr<const dwio::common::TypeWithId> selectedSchema_;

  // reading state
  uint64_t previousRow_;
  uint32_t firstStripe_;
  uint32_t currentStripe_;
  // The the stripe AFTER the last one that should be read. e.g. if the highest
  // stripe in the RowReader's bounds is 3, then stripeCeiling_ is 4.
  uint32_t stripeCeiling_;
  uint64_t currentRowInStripe_;
  uint64_t rowsInCurrentStripe_;
  uint64_t strideIndex_;
  dwio::common::RowReaderOptions options_;
  std::function<void(uint64_t)> decodingTimeUsCallback_;

  // column selector
  std::shared_ptr<dwio::common::ColumnSelector> columnSelector_;

  const uint64_t* stridesToSkip_;
  int stridesToSkipSize_;
  // Record of strides to skip in each visited stripe. Used for diagnostics.
  std::unordered_map<uint32_t, std::vector<uint64_t>> stripeStridesToSkip_;
  // Number of skipped strides.
  int64_t skippedStrides_{0};

  // Set to true after clearing filter caches, i.e. adding a dynamic
  // filter. Causes filters to be re-evaluated against stride stats on
  // next stride instead of next stripe.
  bool recomputeStridesToSkip_{false};

  dwio::common::ColumnReaderStatistics columnReaderStatistics_;

  bool atEnd_{false};

  std::unique_ptr<dwio::common::UnitLoader> unitLoader_;
  DwrfUnit* currentUnit_;

  // internal methods

  std::optional<size_t> estimatedRowSizeHelper(
      const FooterWrapper& fileFooter,
      const dwio::common::Statistics& stats,
      uint32_t nodeId) const;

  std::shared_ptr<const RowType> getType() const {
    return columnSelector_->getSchema();
  }

  bool isEmptyFile() const {
    return (stripeCeiling_ == firstStripe_);
  }

  void checkSkipStrides(uint64_t strideSize);

  void readNext(
      uint64_t rowsToRead,
      const dwio::common::Mutation*,
      VectorPtr& result);
<<<<<<< HEAD
=======

  void readWithRowNumber(
      uint64_t rowsToRead,
      const dwio::common::Mutation*,
      VectorPtr& result);

  uint64_t skip(uint64_t numValues);

  std::unique_ptr<ColumnReader>& getColumnReader();

  std::unique_ptr<dwio::common::SelectiveColumnReader>&
  getSelectiveColumnReader();

  std::unique_ptr<dwio::common::UnitLoader> getUnitLoader();
>>>>>>> 53f6bf76
};

class DwrfReader : public dwio::common::Reader {
 public:
  /**
   * Constructor that lets the user specify reader options and input stream.
   */
  DwrfReader(
      const dwio::common::ReaderOptions& options,
      std::unique_ptr<dwio::common::BufferedInput> input);

  ~DwrfReader() override = default;

  common::CompressionKind getCompression() const {
    return readerBase_->getCompressionKind();
  }

  WriterVersion getWriterVersion() const {
    return readerBase_->getWriterVersion();
  }

  const std::string& getWriterName() const {
    return readerBase_->getWriterName();
  }

  std::vector<std::string> getMetadataKeys() const;

  std::string getMetadataValue(const std::string& key) const;

  bool hasMetadataValue(const std::string& key) const;

  uint64_t getCompressionBlockSize() const {
    return readerBase_->getCompressionBlockSize();
  }

  uint32_t getNumberOfStripes() const {
    return readerBase_->getFooter().stripesSize();
  }

  std::vector<uint64_t> getRowsPerStripe() const {
    return readerBase_->getRowsPerStripe();
  }
  uint32_t strideSize() const {
    return readerBase_->getFooter().rowIndexStride();
  }

  std::unique_ptr<StripeInformation> getStripe(uint32_t) const;

  uint64_t getFileLength() const {
    return readerBase_->getFileLength();
  }

  std::unique_ptr<dwio::common::Statistics> getStatistics() const {
    return readerBase_->getStatistics();
  }

  std::unique_ptr<dwio::common::ColumnStatistics> columnStatistics(
      uint32_t nodeId) const override {
    return readerBase_->getColumnStatistics(nodeId);
  }

  const std::shared_ptr<const RowType>& rowType() const override {
    return readerBase_->getSchema();
  }

  const std::shared_ptr<const dwio::common::TypeWithId>& typeWithId()
      const override {
    return readerBase_->getSchemaWithId();
  }

  const PostScript& getPostscript() const {
    return readerBase_->getPostScript();
  }

  const FooterWrapper& getFooter() const {
    return readerBase_->getFooter();
  }

  std::optional<uint64_t> numberOfRows() const override {
    auto& fileFooter = readerBase_->getFooter();
    if (fileFooter.hasNumberOfRows()) {
      return fileFooter.numberOfRows();
    }
    return std::nullopt;
  }

  static uint64_t getMemoryUse(
      ReaderBase& readerBase,
      int32_t stripeIx,
      const dwio::common::ColumnSelector& cs);

  uint64_t getMemoryUse(int32_t stripeIx = -1);

  uint64_t getMemoryUseByFieldId(
      const std::vector<uint64_t>& include,
      int32_t stripeIx = -1);

  uint64_t getMemoryUseByName(
      const std::vector<std::string>& names,
      int32_t stripeIx = -1);

  uint64_t getMemoryUseByTypeId(
      const std::vector<uint64_t>& include,
      int32_t stripeIx = -1);

  std::unique_ptr<dwio::common::RowReader> createRowReader(
      const dwio::common::RowReaderOptions& options = {}) const override;

  std::unique_ptr<DwrfRowReader> createDwrfRowReader(
      const dwio::common::RowReaderOptions& options = {}) const;

  /**
   * Create a reader to the for the dwrf file.
   * @param stream the stream to read
   * @param options the options for reading the file
   */
  static std::unique_ptr<DwrfReader> create(
      std::unique_ptr<dwio::common::BufferedInput> input,
      const dwio::common::ReaderOptions& options);

  ReaderBase* testingReaderBase() const {
    return readerBase_.get();
  }

 private:
  // Ensures that files column names match the ones from the table schema using
  // column indices.
  void updateColumnNamesFromTableSchema();

 private:
  std::shared_ptr<ReaderBase> readerBase_;
  const dwio::common::ReaderOptions options_;
};

class DwrfReaderFactory : public dwio::common::ReaderFactory {
 public:
  DwrfReaderFactory() : ReaderFactory(dwio::common::FileFormat::DWRF) {}

  std::unique_ptr<dwio::common::Reader> createReader(
      std::unique_ptr<dwio::common::BufferedInput> input,
      const dwio::common::ReaderOptions& options) override {
    return DwrfReader::create(std::move(input), options);
  }
};

void registerDwrfReaderFactory();

void unregisterDwrfReaderFactory();

} // namespace facebook::velox::dwrf<|MERGE_RESOLUTION|>--- conflicted
+++ resolved
@@ -185,13 +185,6 @@
       uint64_t rowsToRead,
       const dwio::common::Mutation*,
       VectorPtr& result);
-<<<<<<< HEAD
-=======
-
-  void readWithRowNumber(
-      uint64_t rowsToRead,
-      const dwio::common::Mutation*,
-      VectorPtr& result);
 
   uint64_t skip(uint64_t numValues);
 
@@ -201,7 +194,6 @@
   getSelectiveColumnReader();
 
   std::unique_ptr<dwio::common::UnitLoader> getUnitLoader();
->>>>>>> 53f6bf76
 };
 
 class DwrfReader : public dwio::common::Reader {
