--- conflicted
+++ resolved
@@ -418,14 +418,10 @@
             export LIBHDFS3_CONF=$(pwd)/.circleci/hdfs-client.xml
             export HADOOP_HOME='/usr/local/hadoop'
             export PATH=~/adapter-deps/install/bin:/usr/local/hadoop/bin:${PATH}
-<<<<<<< HEAD
-            curl -sL https://deb.nodesource.com/setup_10.x | sudo -E bash -
-=======
             # The following is used to install Azurite in the CI for running Abfs Hive Connector unit tests.
             # Azurite is an emulator for local Azure Storage development, and it is a required component for running Abfs Hive Connector unit tests. 
             # It can be installed using npm. The following is used to install Node.js and npm for Azurite installation.
             curl -sL https://rpm.nodesource.com/setup_10.x | bash -
->>>>>>> a840fbab
             yum install -y nodejs
             npm install -g azurite
             cd _build/release && ctest -j 16 -VV --output-on-failure
